﻿// ReSharper disable RedundantUsingDirective
using System;
using System.Collections.Generic;
using System.Data.SqlServerCe;
using System.Linq;
using AutoMoq;
using FizzWare.NBuilder;
using FluentAssertions;
using Moq;
using NUnit.Framework;
using NzbDrone.Core.Model;
using NzbDrone.Core.Providers;
using NzbDrone.Core.Providers.Core;
using NzbDrone.Core.Repository;
using NzbDrone.Core.Repository.Quality;
using NzbDrone.Core.Test.Framework;
using PetaPoco;
using TvdbLib.Data;

namespace NzbDrone.Core.Test
{
    [TestFixture]
    // ReSharper disable InconsistentNaming
    public class EpisodeProviderTest : TestBase
    {
        [Test]
        public void GetEpisodes_exists()
        {
            var mocker = new AutoMoqer();
            var db = MockLib.GetEmptyDatabase();
            mocker.SetConstant(db);

            var fakeSeries = Builder<Series>.CreateNew().Build();
            var fakeEpisodes = Builder<Episode>.CreateListOfSize(5)
                .WhereAll().Have(e => e.SeriesId = 1).Have(e => e.EpisodeFileId = 0).Build();

            db.Insert(fakeSeries);
            db.InsertMany(fakeEpisodes);

            //Act
            var episode = mocker.Resolve<EpisodeProvider>().GetEpisode(1);

            //Assert
            episode.ShouldHave().AllPropertiesBut(e => e.Series, e => e.EpisodeFile).EqualTo(fakeEpisodes.First());
            episode.Series.ShouldHave().AllPropertiesBut(s => s.EpisodeCount, s => s.EpisodeFileCount, s => s.SeasonCount, s => s.NextAiring).EqualTo(fakeSeries);
        }

        [Test]
        public void GetEpisodes_by_season_episode_exists()
        {
            var mocker = new AutoMoqer();
            var db = MockLib.GetEmptyDatabase();
            mocker.SetConstant(db);

            var fakeSeries = Builder<Series>.CreateNew()
                .With(s => s.SeriesId = 1)
                .Build();
            var fakeEpisodes = Builder<Episode>.CreateNew()
                .With(e => e.SeriesId = 1)
                .With(e => e.EpisodeNumber = 1)
                .And(e => e.SeasonNumber = 2)
                .With(e => e.EpisodeFileId = 0).Build();

            db.Insert(fakeSeries);
            db.Insert(fakeEpisodes);

            //Act
            var episode = mocker.Resolve<EpisodeProvider>().GetEpisode(fakeSeries.SeriesId, 2, 1);

            //Assert
            episode.ShouldHave().AllPropertiesBut(e => e.Series).EqualTo(fakeEpisodes);
            episode.Series.ShouldHave().AllPropertiesBut(s => s.EpisodeCount, s => s.EpisodeFileCount, s => s.SeasonCount, s => s.NextAiring).EqualTo(fakeSeries);
        }

        [Test]
        public void GetEpisodes_by_season_episode_doesnt_exists()
        {
            var mocker = new AutoMoqer();
            var db = MockLib.GetEmptyDatabase();
            mocker.SetConstant(db);



            //Act
            var episode = mocker.Resolve<EpisodeProvider>().GetEpisode(1, 1, 1);

            //Assert
            episode.Should().BeNull();
        }

        [Test]
        public void GetEpisode_with_EpisodeFile()
        {
            var mocker = new AutoMoqer();
            var db = MockLib.GetEmptyDatabase();
            mocker.SetConstant(db);

            var fakeSeries = Builder<Series>.CreateNew().Build();
            var fakeFile = Builder<EpisodeFile>.CreateNew().With(f => f.EpisodeFileId).Build();
            var fakeEpisodes = Builder<Episode>.CreateListOfSize(5)
                .WhereAll().Have(e => e.SeriesId = 1).WhereTheFirst(1).Have(e => e.EpisodeFileId = 1).Have(e => e.EpisodeFile = fakeFile).Build();

            db.Insert(fakeSeries);
            db.InsertMany(fakeEpisodes);
            db.Insert(fakeFile);

            //Act
            var episode = mocker.Resolve<EpisodeProvider>().GetEpisode(1);

            //Assert
            episode.ShouldHave().AllPropertiesBut(e => e.Series, e => e.EpisodeFile).EqualTo(fakeEpisodes.First());
            episode.Series.ShouldHave().AllPropertiesBut(s => s.EpisodeCount, s => s.EpisodeFileCount, s => s.SeasonCount, s => s.NextAiring).EqualTo(fakeSeries);
            episode.EpisodeFile.Should().NotBeNull();
        }

        [Test]
        [ExpectedException(typeof(InvalidOperationException), ExpectedMessage = "Sequence contains no elements")]
        public void GetEpisodes_invalid_series()
        {
            var mocker = new AutoMoqer();
            var db = MockLib.GetEmptyDatabase();
            mocker.SetConstant(db);

            mocker.Resolve<SeriesProvider>();

            var fakeEpisodes = Builder<Episode>.CreateListOfSize(5)
                    .WhereAll().Have(e => e.SeriesId = 1).Build();


            db.InsertMany(fakeEpisodes);


            //Act
            mocker.Resolve<EpisodeProvider>().GetEpisode(1);
        }

        [Test]
        public void AttachSeries_empty_list()
        {
            var mocker = new AutoMoqer();


            //Act
            var result = mocker.Resolve<EpisodeProvider>().AttachSeries(new List<Episode>());

            //Assert
            result.Should().HaveCount(0);
        }

        [Test]
        public void AttachSeries_list_success()
        {
            var mocker = new AutoMoqer();

            var fakeSeries = Builder<Series>.CreateNew().With(s => s.SeriesId = 12).Build();
            var fakeEpisodes = Builder<Episode>.CreateListOfSize(5)
                .WhereAll().Have(e => e.SeriesId = 12).Build();

            mocker.GetMock<SeriesProvider>()
                .Setup(c => c.GetSeries(12))
                .Returns(fakeSeries);

            //Act

            fakeEpisodes.Should().OnlyContain(e => e.Series == null);
            var returnedSeries = mocker.Resolve<EpisodeProvider>().AttachSeries(fakeEpisodes);

            //Assert
            fakeEpisodes.Should().OnlyContain(e => e.Series == fakeSeries);
            returnedSeries.Should().BeEquivalentTo(fakeEpisodes);
        }

        [Test]
        public void AttachSeries_null_episode_should_return_null()
        {
            var mocker = new AutoMoqer();

            Episode episode = null;

            //Act
            var result = mocker.Resolve<EpisodeProvider>().AttachSeries(episode);

            //Assert
            result.Should().BeNull();
        }

        [Test]
        public void AttachSeries_single_success()
        {
            var mocker = new AutoMoqer();

            var fakeSeries = Builder<Series>.CreateNew().With(s => s.SeriesId = 12).Build();
            var fakeEpisodes = Builder<Episode>.CreateNew().With(e => e.SeriesId = 12).Build();

            mocker.GetMock<SeriesProvider>()
                .Setup(c => c.GetSeries(12))
                .Returns(fakeSeries);

            //Act
            var returnedEpisode = mocker.Resolve<EpisodeProvider>().AttachSeries(fakeEpisodes);

            //Assert
            fakeEpisodes.Series.Should().Be(fakeSeries);
            returnedEpisode.Should().Be(fakeEpisodes);
        }

        [Test]
        [ExpectedException(typeof(InvalidOperationException), ExpectedMessage = "Sequence contains no elements")]
        public void AttachSeries_single_invalid_series()
        {
            var mocker = new AutoMoqer();
            mocker.SetConstant(MockLib.GetEmptyDatabase());
            mocker.Resolve<SeriesProvider>();
            var fakeEpisodes = Builder<Episode>.CreateNew().With(e => e.SeriesId = 12).Build();

            //Act
            var returnedEpisode = mocker.Resolve<EpisodeProvider>().AttachSeries(fakeEpisodes);
        }

        [Test]
        public void GetEpisodesBySeason_success()
        {
            var fakeSeries = Builder<Series>.CreateNew()
                .With(s => s.SeriesId = 12)
                .Build();

            var episodes = Builder<Episode>.CreateListOfSize(10)
                .WhereAll().Have(c => c.SeriesId = 12)
                .WhereTheFirst(5).Have(c => c.SeasonNumber = 1)
                .AndTheRemaining().Have(c => c.SeasonNumber = 2).Build();

            var db = MockLib.GetEmptyDatabase();
            var mocker = new AutoMoqer();
            mocker.SetConstant(db);

            db.Insert(fakeSeries);
            db.InsertMany(episodes);

            //Act
            var seasonEposodes = mocker.Resolve<EpisodeProvider>().GetEpisodesBySeason(12, 2);

            //Assert
            db.Fetch<Episode>().Should().HaveCount(10);
            seasonEposodes.Should().HaveCount(5);
        }

        [Test]
        public void RefreshEpisodeInfo_emptyRepo()
        {
            //Arrange
            const int seriesId = 71663;
            const int episodeCount = 10;

            var fakeEpisodes = Builder<TvdbSeries>.CreateNew().With(
                c => c.Episodes =
                     new List<TvdbEpisode>(Builder<TvdbEpisode>.CreateListOfSize(episodeCount).
                                               WhereAll()
                                               .Have(l => l.Language = new TvdbLanguage(0, "eng", "a"))
                                               .Build())
                ).With(c => c.Id = seriesId).Build();

            var fakeSeries = Builder<Series>.CreateNew().With(c => c.SeriesId = seriesId).Build();


            var mocker = new AutoMoqer();

            var db = MockLib.GetEmptyDatabase();
            mocker.SetConstant(db);

            db.Insert(fakeSeries);

            mocker.GetMock<TvDbProvider>()
                .Setup(c => c.GetSeries(seriesId, true))
                .Returns(fakeEpisodes);


            //Act
            mocker.Resolve<EpisodeProvider>().RefreshEpisodeInfo(fakeSeries);

            //Assert
            var actualCount = mocker.Resolve<EpisodeProvider>().GetEpisodeBySeries(seriesId).ToList().Count;
            mocker.GetMock<TvDbProvider>().VerifyAll();
            actualCount.Should().Be(episodeCount);
            mocker.VerifyAllMocks();
        }

        [Test]
        public void RefreshEpisodeInfo_should_set_older_than_1900_to_null()
        {
            //Arrange
            const int seriesId = 71663;

            var fakeEpisodes = Builder<TvdbSeries>.CreateNew().With(
                c => c.Episodes =
                     new List<TvdbEpisode>(Builder<TvdbEpisode>.CreateListOfSize(10).
                                               WhereAll()
                                               .Have(l => l.Language = new TvdbLanguage(0, "eng", "a"))
                                               .WhereTheFirst(7).Have(e => e.FirstAired = new DateTime(1800, 1, 1))
                                               .AndTheRemaining().Have(e => e.FirstAired = DateTime.Now)
                                               .Build())
                ).With(c => c.Id = seriesId).Build();

            var fakeSeries = Builder<Series>.CreateNew().With(c => c.SeriesId = seriesId).Build();

            var mocker = new AutoMoqer();

            var db = MockLib.GetEmptyDatabase();
            mocker.SetConstant(db);

            db.Insert(fakeSeries);

            mocker.GetMock<TvDbProvider>()
                .Setup(c => c.GetSeries(seriesId, true))
                .Returns(fakeEpisodes);


            //Act
            mocker.Resolve<EpisodeProvider>().RefreshEpisodeInfo(fakeSeries);

            //Assert
            var storedEpisodes = mocker.Resolve<EpisodeProvider>().GetEpisodeBySeries(seriesId).ToList();
            storedEpisodes.Should().HaveCount(10);
            storedEpisodes.Where(e => e.AirDate == null).Should().HaveCount(7);
            storedEpisodes.Where(e => e.AirDate != null).Should().HaveCount(3);

            mocker.VerifyAllMocks();
        }

        [Test]
        public void RefreshEpisodeInfo_ignore_episode_zero()
        {
            //Arrange
            const int seriesId = 71663;
            const int episodeCount = 10;

            var fakeEpisodes = Builder<TvdbSeries>.CreateNew().With(
                c => c.Episodes =
                     new List<TvdbEpisode>(Builder<TvdbEpisode>.CreateListOfSize(episodeCount).
                                               WhereAll()
                                               .Have(l => l.Language = new TvdbLanguage(0, "eng", "a"))
                                               .WhereTheFirst(1)
                                               .Has(e => e.EpisodeNumber = 0)
                                               .Has(e => e.SeasonNumber = 15)
                                               .Build())
                ).With(c => c.Id = seriesId).Build();

            var fakeSeries = Builder<Series>.CreateNew().With(c => c.SeriesId = seriesId).Build();

            var mocker = new AutoMoqer();

            var db = MockLib.GetEmptyDatabase();
            mocker.SetConstant(db);

            db.Insert(fakeSeries);

            mocker.GetMock<TvDbProvider>()
                .Setup(c => c.GetSeries(seriesId, true))
                .Returns(fakeEpisodes);


            //Act
            mocker.Resolve<EpisodeProvider>().RefreshEpisodeInfo(fakeSeries);

            //Assert
            var result = mocker.Resolve<EpisodeProvider>().GetEpisodeBySeries(seriesId).ToList();
            mocker.GetMock<TvDbProvider>().VerifyAll();
            result.Should().HaveCount(episodeCount);
            mocker.VerifyAllMocks();
            result.Where(e => e.EpisodeNumber == 0 && e.SeasonNumber == 15).Single().Ignored.Should().BeTrue();
        }

        [Test]
        public void new_episodes_only_calls_Insert()
        {
            const int seriesId = 71663;
            var tvdbSeries = Builder<TvdbSeries>.CreateNew()
                .With(c => c.Episodes = new List<TvdbEpisode>(Builder<TvdbEpisode>.CreateListOfSize(5).Build())
                ).With(c => c.Id = seriesId).Build();

            var fakeSeries = Builder<Series>.CreateNew().With(c => c.SeriesId = seriesId).Build();

            var currentEpisodes = new List<Episode>();

            var mocker = new AutoMoqer();
            var db = MockLib.GetEmptyDatabase();
            mocker.SetConstant(db);

            mocker.GetMock<TvDbProvider>(MockBehavior.Strict)
                .Setup(c => c.GetSeries(seriesId, true))
                .Returns(tvdbSeries);

            mocker.GetMock<IDatabase>()
                .Setup(d => d.Fetch<Episode, Series, EpisodeFile>(It.IsAny<String>(), It.IsAny<Object[]>()))
                .Returns(currentEpisodes);


            //Act
            mocker.Resolve<EpisodeProvider>().RefreshEpisodeInfo(fakeSeries);

            //Assert
            mocker.GetMock<IDatabase>().Verify(c => c.InsertMany(It.Is<IEnumerable<Episode>>(l => l.Count() == 5)), Times.Once());
            mocker.GetMock<IDatabase>().Verify(c => c.Update(It.IsAny<IEnumerable<Episode>>()), Times.Never());

            mocker.VerifyAllMocks();
        }

        [Test]
        public void existing_episodes_only_calls_Update()
        {
            const int seriesId = 71663;
            var tvdbSeries = Builder<TvdbSeries>.CreateNew()
                .With(c => c.Episodes = new List<TvdbEpisode>(Builder<TvdbEpisode>.CreateListOfSize(5).Build())
                ).With(c => c.Id = seriesId).Build();

            var fakeSeries = Builder<Series>.CreateNew().With(c => c.SeriesId = seriesId).Build();

            var currentEpisodes = new List<Episode>();
            foreach (var tvDbEpisode in tvdbSeries.Episodes)
            {
                currentEpisodes.Add(new Episode { TvDbEpisodeId = tvDbEpisode.Id, Series = fakeSeries });
            }

            var mocker = new AutoMoqer();

            mocker.GetMock<TvDbProvider>(MockBehavior.Strict)
                .Setup(c => c.GetSeries(seriesId, true))
                .Returns(tvdbSeries);

            mocker.GetMock<IDatabase>()
                .Setup(d => d.Fetch<Episode, Series, EpisodeFile>(It.IsAny<String>(), It.IsAny<Object[]>()))
                .Returns(currentEpisodes);

            //Act
            mocker.Resolve<EpisodeProvider>().RefreshEpisodeInfo(fakeSeries);

            //Assert
            mocker.GetMock<IDatabase>().Verify(c => c.InsertMany(It.Is<IEnumerable<Episode>>(l => l.Count() == 0)), Times.Once());
            mocker.GetMock<IDatabase>().Verify(c => c.UpdateMany(It.Is<IEnumerable<Episode>>(l => l.Count() == 5)), Times.Once());
            mocker.VerifyAllMocks();
        }

        [Test]
        public void should_try_to_get_existing_episode_using_tvdbid_first()
        {
            const int seriesId = 71663;
            var fakeTvDbResult = Builder<TvdbSeries>.CreateNew()
                .With(c => c.Id = seriesId)
                .With(c => c.Episodes = new List<TvdbEpisode>(
                                                                Builder<TvdbEpisode>.CreateListOfSize(1)
                                                                .WhereAll().Have(g => g.Id = 99)
                                                                .Build())
                                                             )
                .Build();

            var fakeSeries = Builder<Series>.CreateNew().With(c => c.SeriesId = seriesId).Build();
            var fakeEpisodeList = new List<Episode> { new Episode { TvDbEpisodeId = 99, SeasonNumber = 10, EpisodeNumber = 10, Series = fakeSeries } };

            var mocker = new AutoMoqer();
            mocker.GetMock<IDatabase>()
                .Setup(d => d.Fetch<Episode, Series, EpisodeFile>(It.IsAny<String>(), It.IsAny<Object[]>()))
                .Returns(fakeEpisodeList);

            mocker.GetMock<TvDbProvider>()
                .Setup(c => c.GetSeries(seriesId, true))
                .Returns(fakeTvDbResult);

            //Act
            mocker.Resolve<EpisodeProvider>().RefreshEpisodeInfo(fakeSeries);

            //Assert
            mocker.VerifyAllMocks();
            mocker.GetMock<IDatabase>().Verify(c => c.UpdateMany(fakeEpisodeList), Times.Once());
        }

        [Test]
        public void should_try_to_get_existing_episode_using_tvdbid_first_then_season_episode()
        {
            const int seriesId = 71663;
            var tvdbSeries = Builder<TvdbSeries>.CreateNew()
                .With(c => c.Id = seriesId)
                .With(c => c.Episodes = new List<TvdbEpisode>{
                                                                Builder<TvdbEpisode>.CreateNew()
                                                                .With(g => g.Id = 99)
                                                                .With(g => g.SeasonNumber = 4)
                                                                .With(g => g.EpisodeNumber = 15)
                                                                .With(g=>g.SeriesId = seriesId)
                                                                .Build()
                                                               })
                .Build();

            var localEpisode = Builder<Episode>.CreateNew()
                .With(c => c.SeriesId = seriesId)
                .With(c => c.SeasonNumber = 4)
                .With(c => c.EpisodeNumber = 15)
                .Build();


            var fakeSeries = Builder<Series>.CreateNew().With(c => c.SeriesId = seriesId).Build();

            var mocker = new AutoMoqer();

            mocker.GetMock<TvDbProvider>(MockBehavior.Strict)
                .Setup(c => c.GetSeries(seriesId, true))
                .Returns(tvdbSeries);

            mocker.GetMock<IDatabase>()
               .Setup(d => d.Fetch<Episode, Series, EpisodeFile>(It.IsAny<String>(), It.IsAny<Object[]>()))
                .Returns(new List<Episode> { localEpisode });

            //Act
            mocker.Resolve<EpisodeProvider>().RefreshEpisodeInfo(fakeSeries);

            //Assert
            mocker.VerifyAllMocks();
            mocker.GetMock<IDatabase>().Verify(c => c.UpdateMany(new List<Episode> { localEpisode }), Times.Once());
        }

        [Test]
        public void existing_episodes_keep_their_episodeId_file_id()
        {
            const int seriesId = 71663;
            var tvdbSeries = Builder<TvdbSeries>.CreateNew()
                .With(c => c.Episodes = new List<TvdbEpisode>(Builder<TvdbEpisode>.CreateListOfSize(5).Build())
                ).With(c => c.Id = seriesId).Build();

            var fakeSeries = Builder<Series>.CreateNew().With(c => c.SeriesId = seriesId).Build();

            var currentEpisodes = new List<Episode>();
            foreach (var tvDbEpisode in tvdbSeries.Episodes)
            {
                currentEpisodes.Add(new Episode { TvDbEpisodeId = tvDbEpisode.Id, EpisodeId = 99, EpisodeFileId = 69, Ignored = true, Series = fakeSeries });
            }

            var mocker = new AutoMoqer();

            mocker.GetMock<TvDbProvider>(MockBehavior.Strict)
                .Setup(c => c.GetSeries(seriesId, true))
                .Returns(tvdbSeries);

            var updatedEpisodes = new List<Episode>();

            mocker.GetMock<IDatabase>()
                 .Setup(d => d.Fetch<Episode, Series, EpisodeFile>(It.IsAny<String>(), It.IsAny<Object[]>()))
                 .Returns(currentEpisodes);

            mocker.GetMock<IDatabase>()
                .Setup(c => c.UpdateMany(It.IsAny<IEnumerable<Episode>>()))
                .Callback<IEnumerable<Episode>>(ep => updatedEpisodes = ep.ToList());

            //Act
            mocker.Resolve<EpisodeProvider>().RefreshEpisodeInfo(fakeSeries);

            //Assert
            updatedEpisodes.Should().HaveSameCount(tvdbSeries.Episodes);
            updatedEpisodes.Should().OnlyContain(c => c.EpisodeId == 99);
            updatedEpisodes.Should().OnlyContain(c => c.EpisodeFileId == 69);
            updatedEpisodes.Should().OnlyContain(c => c.Ignored == true);
        }

        [Test]
        public void IsSeasonIgnored_should_return_true_if_all_episodes_ignored()
        {
            var db = MockLib.GetEmptyDatabase();
            var mocker = new AutoMoqer(MockBehavior.Strict);
            mocker.SetConstant(db);

            var episodes = Builder<Episode>.CreateListOfSize(4)
                .WhereAll()
                .Have(c => c.Ignored = true)
                .Have(c => c.SeriesId = 10)
                .Have(c => c.SeasonNumber = 2)
                .Build();

            episodes.ToList().ForEach(c => db.Insert(c));

            //Act
            var result = mocker.Resolve<EpisodeProvider>().IsIgnored(10, 2);

            //Assert
            result.Should().BeTrue();
        }

        [Test]
        public void IsSeasonIgnored_should_return_false_if_none_of_episodes_are_ignored()
        {
            var db = MockLib.GetEmptyDatabase();
            var mocker = new AutoMoqer(MockBehavior.Strict);
            mocker.SetConstant(db);

            var episodes = Builder<Episode>.CreateListOfSize(4)
                .WhereAll()
                .Have(c => c.Ignored = false)
                .Have(c => c.SeriesId = 10)
                .Have(c => c.SeasonNumber = 2)
                .Build();

            episodes.ToList().ForEach(c => db.Insert(c));

            //Act
            var result = mocker.Resolve<EpisodeProvider>().IsIgnored(10, 2);

            //Assert
            result.Should().BeFalse();
        }

        [Test]
        public void IsSeasonIgnored_should_return_false_if_some_of_episodes_are_ignored()
        {
            var db = MockLib.GetEmptyDatabase();
            var mocker = new AutoMoqer(MockBehavior.Strict);
            mocker.SetConstant(db);

            var episodes = Builder<Episode>.CreateListOfSize(4)
                .WhereAll()
                .Have(c => c.SeriesId = 10)
                .Have(c => c.SeasonNumber = 2)
                 .Have(c => c.Ignored = true)
                .Build();

            episodes[2].Ignored = false;


            episodes.ToList().ForEach(c => db.Insert(c));

            //Act
            var result = mocker.Resolve<EpisodeProvider>().IsIgnored(10, 2);

            //Assert
            result.Should().BeFalse();
        }

        [Test]
        public void IsSeasonIgnored_should_return_false_if_zero_episodes_in_db_for_season()
        {
            var db = MockLib.GetEmptyDatabase();
            var mocker = new AutoMoqer(MockBehavior.Strict);
            mocker.SetConstant(db);

            var episodes = Builder<Episode>.CreateListOfSize(4)
                .WhereAll()
                .Have(c => c.SeriesId = 10)
                .Have(c => c.SeasonNumber = 3)
                 .Have(c => c.Ignored = true)
                .Build();

            episodes.ToList().ForEach(c => db.Insert(c));

            //Act
            var result = mocker.Resolve<EpisodeProvider>().IsIgnored(10, 2);

            //Assert
            result.Should().BeFalse();
        }

        [Test]
        public void IsSeasonIgnored_should_return_true_if_zero_episodes_in_db_for_season_and_previous_is_ignored()
        {
            var db = MockLib.GetEmptyDatabase();
            var mocker = new AutoMoqer(MockBehavior.Strict);
            mocker.SetConstant(db);

            var episodes = Builder<Episode>.CreateListOfSize(4)
                .WhereAll()
                .Have(c => c.SeriesId = 10)
                .Have(c => c.SeasonNumber = 3)
                .Have(c => c.Ignored = true)
                .Build();

            episodes.ToList().ForEach(c => db.Insert(c));

            //Act
            var result = mocker.Resolve<EpisodeProvider>().IsIgnored(10, 4);

            //Assert
            result.Should().BeTrue();
        }

        [Test]
        public void IsSeasonIgnored_should_return_false_if_zero_episodes_in_db_for_season_and_previous_is_not_ignored()
        {
            var db = MockLib.GetEmptyDatabase();
            var mocker = new AutoMoqer(MockBehavior.Strict);
            mocker.SetConstant(db);

            var episodes = Builder<Episode>.CreateListOfSize(4)
                .WhereAll()
                .Have(c => c.SeriesId = 10)
                .Have(c => c.SeasonNumber = 3)
                .Have(c => c.Ignored = false)
                .Build();

            episodes.ToList().ForEach(c => db.Insert(c));

            //Act
            var result = mocker.Resolve<EpisodeProvider>().IsIgnored(10, 4);

            //Assert
            result.Should().BeFalse();
        }

        [Test]
        public void IsSeasonIgnored_should_return_false_if_zero_episodes_in_db_for_season_one()
        {
            var db = MockLib.GetEmptyDatabase();
            var mocker = new AutoMoqer(MockBehavior.Strict);
            mocker.SetConstant(db);

            //Act
            var result = mocker.Resolve<EpisodeProvider>().IsIgnored(10, 1);

            //Assert
            result.Should().BeFalse();
        }

        [Test]
        public void IsSeasonIgnored_should_return_true_if_zero_episodes_in_db_for_season_zero()
        {
            var db = MockLib.GetEmptyDatabase();
            var mocker = new AutoMoqer(MockBehavior.Strict);
            mocker.SetConstant(db);

            //Act
            var result = mocker.Resolve<EpisodeProvider>().IsIgnored(10, 0);

            //Assert
            result.Should().BeTrue();
        }

        [Test]
        public void IsSeasonIgnored_should_return_false_if_season_zero_is_not_ignored()
        {
            var db = MockLib.GetEmptyDatabase();
            var mocker = new AutoMoqer(MockBehavior.Strict);
            mocker.SetConstant(db);

            var episodes = Builder<Episode>.CreateListOfSize(4)
                .WhereAll()
                .Have(c => c.SeriesId = 10)
                .Have(c => c.SeasonNumber = 0)
                .Have(c => c.Ignored = false)
                .Build();

            episodes.ToList().ForEach(c => db.Insert(c));

            //Act
            var result = mocker.Resolve<EpisodeProvider>().IsIgnored(10, 0);

            //Assert
            result.Should().BeFalse();
        }

        [Test]
        [Explicit]
        public void Add_daily_show_episodes()
        {
            var mocker = new AutoMoqer();
            var db = MockLib.GetEmptyDatabase();
            mocker.SetConstant(db);
            mocker.Resolve<TvDbProvider>();

            mocker.GetMock<ConfigProvider>()
                .Setup(e => e.DefaultQualityProfile).Returns(1);

            db.Insert(Builder<QualityProfile>.CreateNew().Build());


            const int tvDbSeriesId = 71256;
            //act
            var seriesProvider = mocker.Resolve<SeriesProvider>();

            seriesProvider.AddSeries("c:\\test\\", tvDbSeriesId, 1);

            var episodeProvider = mocker.Resolve<EpisodeProvider>();
            episodeProvider.RefreshEpisodeInfo(seriesProvider.GetSeries(tvDbSeriesId));

            //assert
            var episodes = episodeProvider.GetEpisodeBySeries(tvDbSeriesId);
            episodes.Should().NotBeEmpty();
        }

        [Test]
        public void GetEpisode_by_Season_Episode_none_existing()
        {
            var mocker = new AutoMoqer();
            var db = MockLib.GetEmptyDatabase();
            mocker.SetConstant(db);


            //Act
            var episode = mocker.Resolve<EpisodeProvider>().GetEpisode(1, 1, 1);

            //Assert
            episode.Should().BeNull();
        }

        [Test]
        public void GetEpisode_by_Season_Episode_with_EpisodeFile()
        {
            var mocker = new AutoMoqer();
            var db = MockLib.GetEmptyDatabase();
            mocker.SetConstant(db);

            var fakeSeries = Builder<Series>.CreateNew().Build();
            var fakeFile = Builder<EpisodeFile>.CreateNew().With(f => f.EpisodeFileId).Build();
            var fakeEpisodes = Builder<Episode>.CreateListOfSize(5)
                .WhereAll().Have(e => e.SeriesId = 1).WhereTheFirst(1).Have(e => e.EpisodeFileId = 1).Have(e => e.EpisodeFile = fakeFile).Build();

            db.Insert(fakeSeries);
            db.InsertMany(fakeEpisodes);
            db.Insert(fakeFile);

            //Act
            var episode = mocker.Resolve<EpisodeProvider>().GetEpisode(1, 1, 1);

            //Assert
            episode.ShouldHave().AllPropertiesBut(e => e.Series, e => e.EpisodeFile).EqualTo(fakeEpisodes.First());
            episode.Series.ShouldHave().AllPropertiesBut(s => s.EpisodeCount, s => s.EpisodeFileCount, s => s.SeasonCount, s => s.NextAiring).EqualTo(fakeSeries);
            episode.EpisodeFile.Should().NotBeNull();
        }

        [Test]
        public void GetEpisode_by_Season_Episode_without_EpisodeFile()
        {
            var mocker = new AutoMoqer();
            var db = MockLib.GetEmptyDatabase();
            mocker.SetConstant(db);

            var fakeSeries = Builder<Series>.CreateNew().Build();
            var fakeEpisodes = Builder<Episode>.CreateListOfSize(5)
                .WhereAll().Have(e => e.SeriesId = 1).WhereTheFirst(1).Have(e => e.EpisodeFileId = 0).Build();

            db.Insert(fakeSeries);
            db.InsertMany(fakeEpisodes);

            //Act
            var episode = mocker.Resolve<EpisodeProvider>().GetEpisode(1, 1, 1);

            //Assert
            episode.ShouldHave().AllPropertiesBut(e => e.Series).EqualTo(fakeEpisodes.First());
            episode.Series.ShouldHave().AllPropertiesBut(s => s.EpisodeCount, s => s.EpisodeFileCount, s => s.SeasonCount, s => s.NextAiring).EqualTo(fakeSeries);
            episode.EpisodeFile.Should().BeNull();
        }

        [Test]
        public void GetEpisode_by_AirDate_with_EpisodeFile()
        {
            var mocker = new AutoMoqer();
            var db = MockLib.GetEmptyDatabase();
            mocker.SetConstant(db);

            var fakeSeries = Builder<Series>.CreateNew().Build();
            var fakeFile = Builder<EpisodeFile>.CreateNew().With(f => f.EpisodeFileId).Build();
            var fakeEpisodes = Builder<Episode>.CreateListOfSize(5)
                .WhereAll().Have(e => e.SeriesId = 1).WhereTheFirst(1).Have(e => e.EpisodeFileId = 1).Have(e => e.EpisodeFile = fakeFile).Build();

            db.Insert(fakeSeries);
            db.InsertMany(fakeEpisodes);
            db.Insert(fakeFile);

            //Act
            var episode = mocker.Resolve<EpisodeProvider>().GetEpisode(1, fakeEpisodes[0].AirDate.Value);

            //Assert
            episode.ShouldHave().AllPropertiesBut(e => e.Series, e => e.EpisodeFile).EqualTo(fakeEpisodes.First());
            episode.Series.ShouldHave().AllPropertiesBut(s => s.EpisodeCount, s => s.EpisodeFileCount, s => s.SeasonCount, s => s.NextAiring).EqualTo(fakeSeries);
            episode.EpisodeFile.Should().NotBeNull();
        }

        [Test]
        public void GetEpisode_by_AirDate_without_EpisodeFile()
        {
            var mocker = new AutoMoqer();
            var db = MockLib.GetEmptyDatabase();
            mocker.SetConstant(db);

            var fakeSeries = Builder<Series>.CreateNew().Build();
            var fakeEpisodes = Builder<Episode>.CreateListOfSize(5)
                .WhereAll().Have(e => e.SeriesId = 1).WhereTheFirst(1).Have(e => e.EpisodeFileId = 0).Build();

            db.InsertMany(fakeEpisodes);
            db.Insert(fakeSeries);

            //Act
            var episode = mocker.Resolve<EpisodeProvider>().GetEpisode(1, fakeEpisodes[0].AirDate.Value);

            //Assert
            episode.ShouldHave().AllPropertiesBut(e => e.Series).EqualTo(fakeEpisodes.First());
            episode.Series.ShouldHave().AllPropertiesBut(s => s.EpisodeCount, s => s.EpisodeFileCount, s => s.SeasonCount, s => s.NextAiring).EqualTo(fakeSeries);
            episode.EpisodeFile.Should().BeNull();
        }

        [Test]
        public void MarkEpisodeAsFetched()
        {
            var mocker = new AutoMoqer();
            var db = MockLib.GetEmptyDatabase();
            mocker.SetConstant(db);

            var fakeEpisodes = Builder<Episode>.CreateListOfSize(5)
                .WhereAll().Have(e => e.GrabDate = null)
                .Build();

            db.InsertMany(fakeEpisodes);

            //Act
            mocker.Resolve<EpisodeProvider>().MarkEpisodeAsFetched(2);
            var episodes = db.Fetch<Episode>();

            //Assert
            episodes.Where(e => e.EpisodeId == 2).Single().GrabDate.Should().BeWithin(TimeSpan.FromSeconds(5)).Before(
                DateTime.Now);

            episodes.Where(e => e.GrabDate == null).Should().HaveCount(4);
        }

        [Test]
        public void AddEpisode_episode_is_ignored_when_full_season_is_ignored()
        {
            var db = MockLib.GetEmptyDatabase();
            var mocker = new AutoMoqer();
            mocker.SetConstant(db);

            var episodes = Builder<Episode>.CreateListOfSize(4)
                .WhereAll()
                .Have(c => c.SeriesId = 10)
                .Have(c => c.SeasonNumber = 1)
                .Have(c => c.Ignored = true)
                .Build().ToList();

            episodes.ForEach(c => db.Insert(c));

            var newEpisode = Builder<Episode>.CreateNew()
                .With(e => e.SeriesId = 10)
                .With(e => e.SeasonNumber = 1)
                .With(e => e.EpisodeNumber = 8)
                .With(e => e.SeasonNumber = 1)
                .With(e => e.Ignored = false)
                .Build();

            //Act
            mocker.Resolve<EpisodeProvider>().AddEpisode(newEpisode);

            //Assert
            var episodesInDb = db.Fetch<Episode>(@"SELECT * FROM Episodes");

            episodesInDb.Should().HaveCount(5);
            episodesInDb.Should().OnlyContain(e => e.Ignored);

            mocker.VerifyAllMocks();
        }

        [Test]
        public void AddEpisode_episode_is_not_ignored_when_full_season_is_not_ignored()
        {
            var db = MockLib.GetEmptyDatabase();
            var mocker = new AutoMoqer();
            mocker.SetConstant(db);

            var episodes = Builder<Episode>.CreateListOfSize(4)
                .WhereAll()
                .Have(c => c.SeriesId = 10)
                .Have(c => c.SeasonNumber = 1)
                .Have(c => c.Ignored = false)
                .Build().ToList();

            episodes.ForEach(c => db.Insert(c));

            var newEpisode = Builder<Episode>.CreateNew()
                .With(e => e.SeriesId = 10)
                .With(e => e.SeasonNumber = 1)
                .With(e => e.EpisodeNumber = 8)
                .With(e => e.SeasonNumber = 1)
                .With(e => e.Ignored = false)
                .Build();

            //Act
            mocker.Resolve<EpisodeProvider>().AddEpisode(newEpisode);

            //Assert
            var episodesInDb = db.Fetch<Episode>(@"SELECT * FROM Episodes");

            episodesInDb.Should().HaveCount(5);
            episodesInDb.Should().OnlyContain(e => e.Ignored == false);

            mocker.VerifyAllMocks();
        }

        [Test]
        public void AddEpisode_episode_is_not_ignored_when_not_full_season_is_not_ignored()
        {
            var db = MockLib.GetEmptyDatabase();
            var mocker = new AutoMoqer();
            mocker.SetConstant(db);

            var episodes = Builder<Episode>.CreateListOfSize(4)
                .WhereAll()
                .Have(c => c.SeriesId = 10)
                .Have(c => c.SeasonNumber = 1)
                .WhereTheFirst(2)
                .Have(c => c.Ignored = false)
                .AndTheRemaining()
                .Have(c => c.Ignored = true)
                .Build().ToList();

            episodes.ForEach(c => db.Insert(c));

            var newEpisode = Builder<Episode>.CreateNew()
                .With(e => e.SeriesId = 10)
                .With(e => e.SeasonNumber = 1)
                .With(e => e.EpisodeNumber = 8)
                .With(e => e.SeasonNumber = 1)
                .With(e => e.Ignored = false)
                .Build();

            //Act
            mocker.Resolve<EpisodeProvider>().AddEpisode(newEpisode);

            //Assert
            var episodesInDb = db.Fetch<Episode>(@"SELECT * FROM Episodes");

            episodesInDb.Should().HaveCount(5);
            episodesInDb.Where(e => e.EpisodeNumber == 8 && !e.Ignored).Should().HaveCount(1);

            mocker.VerifyAllMocks();
        }

        [Test]
        public void IgnoreEpisode_Ignore()
        {
            var db = MockLib.GetEmptyDatabase();
            var mocker = new AutoMoqer();
            mocker.SetConstant(db);

            var episodes = Builder<Episode>.CreateListOfSize(4)
                .WhereAll()
                .Have(c => c.SeriesId = 10)
                .Have(c => c.SeasonNumber = 1)
                .Have(c => c.Ignored = false)
                .Build().ToList();

            episodes.ForEach(c => db.Insert(c));

            //Act
            mocker.Resolve<EpisodeProvider>().SetEpisodeIgnore(1, true);

            //Assert
            var episodesInDb = db.Fetch<Episode>(@"SELECT * FROM Episodes");

            episodesInDb.Should().HaveCount(4);
            episodesInDb.Where(e => e.Ignored).Should().HaveCount(1);

            mocker.VerifyAllMocks();
        }

        [Test]
        public void IgnoreEpisode_RemoveIgnore()
        {
            var db = MockLib.GetEmptyDatabase();
            var mocker = new AutoMoqer();
            mocker.SetConstant(db);

            var episodes = Builder<Episode>.CreateListOfSize(4)
                .WhereAll()
                .Have(c => c.SeriesId = 10)
                .Have(c => c.SeasonNumber = 1)
                .Have(c => c.Ignored = true)
                .Build().ToList();

            episodes.ForEach(c => db.Insert(c));

            //Act
            mocker.Resolve<EpisodeProvider>().SetEpisodeIgnore(1, false);

            //Assert
            var episodesInDb = db.Fetch<Episode>(@"SELECT * FROM Episodes");

            episodesInDb.Should().HaveCount(4);
            episodesInDb.Where(e => !e.Ignored).Should().HaveCount(1);

            mocker.VerifyAllMocks();
        }

        [Test]
        public void IgnoreSeason_Ignore()
        {
            var db = MockLib.GetEmptyDatabase();
            var mocker = new AutoMoqer();
            mocker.SetConstant(db);

            var episodes = Builder<Episode>.CreateListOfSize(4)
                .WhereAll()
                .Have(c => c.SeriesId = 10)
                .Have(c => c.SeasonNumber = 1)
                .Have(c => c.Ignored = false)
                .Build().ToList();

            episodes.ForEach(c => db.Insert(c));

            //Act
            mocker.Resolve<EpisodeProvider>().SetSeasonIgnore(10, 1, true);

            //Assert
            var episodesInDb = db.Fetch<Episode>(@"SELECT * FROM Episodes");

            episodesInDb.Should().HaveCount(4);
            episodesInDb.Where(e => e.Ignored).Should().HaveCount(4);

            mocker.VerifyAllMocks();
        }

        [Test]
        public void IgnoreSeason_RemoveIgnore()
        {
            var db = MockLib.GetEmptyDatabase();
            var mocker = new AutoMoqer();
            mocker.SetConstant(db);

            var episodes = Builder<Episode>.CreateListOfSize(4)
                .WhereAll()
                .Have(c => c.SeriesId = 10)
                .Have(c => c.SeasonNumber = 1)
                .Have(c => c.Ignored = true)
                .Build().ToList();

            episodes.ForEach(c => db.Insert(c));

            //Act
            mocker.Resolve<EpisodeProvider>().SetSeasonIgnore(10, 1, false);

            //Assert
            var episodesInDb = db.Fetch<Episode>(@"SELECT * FROM Episodes");

            episodesInDb.Should().HaveCount(4);
            episodesInDb.Where(e => !e.Ignored).Should().HaveCount(4);

            mocker.VerifyAllMocks();
        }

        [Test]
        public void IgnoreSeason_Ignore_Half()
        {
            var db = MockLib.GetEmptyDatabase();
            var mocker = new AutoMoqer();
            mocker.SetConstant(db);

            var episodes = Builder<Episode>.CreateListOfSize(4)
                .WhereAll()
                .Have(c => c.SeriesId = 10)
                .Have(c => c.SeasonNumber = 1)
                .WhereTheFirst(2)
                .Have(c => c.Ignored = false)
                .AndTheRemaining()
                .Have(c => c.Ignored = true)
                .Build().ToList();

            episodes.ForEach(c => db.Insert(c));

            //Act
            mocker.Resolve<EpisodeProvider>().SetSeasonIgnore(10, 1, true);

            //Assert
            var episodesInDb = db.Fetch<Episode>(@"SELECT * FROM Episodes");

            episodesInDb.Should().HaveCount(4);
            episodesInDb.Where(e => e.Ignored).Should().HaveCount(4);

            mocker.VerifyAllMocks();
        }

        [Test]
        public void EpisodesWithoutFiles_no_specials()
        {
            var db = MockLib.GetEmptyDatabase();
            var mocker = new AutoMoqer();
            mocker.SetConstant(db);

            var series = Builder<Series>.CreateNew()
                .With(s => s.SeriesId = 10)
                .Build();

            var episodes = Builder<Episode>.CreateListOfSize(4)
                .WhereAll()
                .Have(c => c.SeriesId = 10)
                .Have(c => c.SeasonNumber = 1)
                .Have(c => c.AirDate = DateTime.Today.AddDays(-4))
                .Have(c => c.Ignored = true)
                .WhereTheFirst(2)
                .Have(c => c.EpisodeFileId = 0)
                .WhereSection(1, 2)
                .Have(c => c.Ignored = false)
                .Build().ToList();

            var specials = Builder<Episode>.CreateListOfSize(2)
                .WhereAll()
                .Have(c => c.SeriesId = 10)
                .Have(c => c.SeasonNumber = 0)
                .Have(c => c.AirDate = DateTime.Today.AddDays(-4))
                .Have(c => c.EpisodeFileId = 0)
                .WhereTheFirst(1)
                .Have(c => c.Ignored = true)
                .AndTheRemaining()
                .Have(c => c.Ignored = false)
                .Build().ToList();

            db.Insert(series);
            db.InsertMany(episodes);
            db.InsertMany(specials);

            //Act
            var missingFiles = mocker.Resolve<EpisodeProvider>().EpisodesWithoutFiles(false);

            //Assert
            missingFiles.Should().HaveCount(1);
            missingFiles.Where(e => e.EpisodeFileId == 0).Should().HaveCount(1);

            mocker.VerifyAllMocks();
        }

        [Test]
        public void EpisodesWithoutFiles_with_specials()
        {
            var db = MockLib.GetEmptyDatabase();
            var mocker = new AutoMoqer();
            mocker.SetConstant(db);

            var series = Builder<Series>.CreateNew()
                .With(s => s.SeriesId = 10)
                .Build();

            var episodes = Builder<Episode>.CreateListOfSize(4)
                .WhereAll()
                .Have(c => c.SeriesId = 10)
                .Have(c => c.SeasonNumber = 1)
                .Have(c => c.AirDate = DateTime.Today.AddDays(-4))
                .Have(c => c.Ignored = true)
                .WhereTheFirst(2)
                .Have(c => c.EpisodeFileId = 0)
                .WhereSection(1, 2)
                .Have(c => c.Ignored = false)
                .Build().ToList();

            var specials = Builder<Episode>.CreateListOfSize(2)
                .WhereAll()
                .Have(c => c.SeriesId = 10)
                .Have(c => c.SeasonNumber = 0)
                .Have(c => c.AirDate = DateTime.Today.AddDays(-4))
                .Have(c => c.EpisodeFileId = 0)
                .WhereTheFirst(1)
                .Have(c => c.Ignored = true)
                .AndTheRemaining()
                .Have(c => c.Ignored = false)
                .Build().ToList();

            db.Insert(series);
            db.InsertMany(episodes);
            db.InsertMany(specials);

            //Act
            var missingFiles = mocker.Resolve<EpisodeProvider>().EpisodesWithoutFiles(true);

            //Assert
            missingFiles.Should().HaveCount(2);
            missingFiles.Where(e => e.EpisodeFileId == 0).Should().HaveCount(2);

            mocker.VerifyAllMocks();
        }

        [Test]
        public void EpisodesWithFiles_success()
        {
            var db = MockLib.GetEmptyDatabase();
            var mocker = new AutoMoqer();
            mocker.SetConstant(db);

            var series = Builder<Series>.CreateNew()
                .With(s => s.SeriesId = 10)
                .Build();

            var episodeFile = Builder<EpisodeFile>.CreateNew()
                .With(c => c.EpisodeFileId = 1)
                .Build();

            var episodes = Builder<Episode>.CreateListOfSize(2)
                .WhereAll()
                .Have(c => c.SeriesId = 10)
                .Have(c => c.SeasonNumber = 1)
                .Have(c => c.AirDate = DateTime.Today.AddDays(-4))
                .Have(c => c.Ignored = true)
                .Have(c => c.EpisodeFile = episodeFile)
                .Have(c => c.EpisodeFileId = episodeFile.EpisodeFileId)
                .Build().ToList();

            db.Insert(series);
            db.Insert(episodeFile);
            db.InsertMany(episodes);

            //Act
            var withFiles = mocker.Resolve<EpisodeProvider>().EpisodesWithFiles();

            //Assert
            withFiles.Should().HaveCount(2);
            withFiles.Where(e => e.EpisodeFileId == 0).Should().HaveCount(0);
            withFiles.Where(e => e.EpisodeFile == null).Should().HaveCount(0);

            foreach (var withFile in withFiles)
            {
                withFile.EpisodeFile.Should().NotBeNull();
                withFile.Series.Title.Should().NotBeNullOrEmpty();
            }

            mocker.VerifyAllMocks();
        }

        [Test]
        public void EpisodesWithFiles_no_files()
        {
            var db = MockLib.GetEmptyDatabase();
            var mocker = new AutoMoqer();
            mocker.SetConstant(db);

            var series = Builder<Series>.CreateNew()
                .With(s => s.SeriesId = 10)
                .Build();

            var episodes = Builder<Episode>.CreateListOfSize(2)
                .WhereAll()
                .Have(c => c.SeriesId = 10)
                .Have(c => c.SeasonNumber = 1)
                .Have(c => c.AirDate = DateTime.Today.AddDays(-4))
                .Have(c => c.Ignored = true)
                .Have(c => c.EpisodeFileId = 0)
                .Build().ToList();

            db.Insert(series);
            db.InsertMany(episodes);

            //Act
            var withFiles = mocker.Resolve<EpisodeProvider>().EpisodesWithFiles();

            //Assert
            withFiles.Should().HaveCount(0);

            mocker.VerifyAllMocks();
        }

        [Test]
        public void GetEpisodesByFileId_multi_episodes()
        {
            var db = MockLib.GetEmptyDatabase();
            var mocker = new AutoMoqer();
            mocker.SetConstant(db);

            var series = Builder<Series>.CreateNew()
                .With(s => s.SeriesId = 10)
                .Build();

            var fakeEpisodes = Builder<Episode>.CreateListOfSize(2)
                .WhereAll()
                .Have(c => c.SeriesId = 10)
                .Have(c => c.SeasonNumber = 1)
                .Have(c => c.EpisodeFileId = 12345)
                .Build();

            db.Insert(series);
            db.InsertMany(fakeEpisodes);

            //Act
            var episodes = mocker.Resolve<EpisodeProvider>().GetEpisodesByFileId(12345);

            //Assert
            episodes.Should().HaveCount(2);
            mocker.VerifyAllMocks();
        }

        [Test]
        public void GetEpisodesByFileId_single_episode()
        {
            var db = MockLib.GetEmptyDatabase();
            var mocker = new AutoMoqer();
            mocker.SetConstant(db);

            var series = Builder<Series>.CreateNew()
                .With(s => s.SeriesId = 10)
                .Build();

            var fakeEpisode = Builder<Episode>.CreateNew()
                .With(c => c.SeriesId = 10)
                .With(c => c.SeasonNumber = 1)
                .With(c => c.EpisodeFileId = 12345)
                .Build();

            db.Insert(series);
            db.Insert(fakeEpisode);

            //Act
            var episodes = mocker.Resolve<EpisodeProvider>().GetEpisodesByFileId(12345);

            //Assert
            episodes.Should().HaveCount(1);
            episodes.First().ShouldHave().AllPropertiesBut(e => e.Series).EqualTo(fakeEpisode);
            mocker.VerifyAllMocks();
        }

        [Test]
        public void IsFirstOrLastEpisodeInSeason_false()
        {
            var db = MockLib.GetEmptyDatabase();
            var mocker = new AutoMoqer();
            mocker.SetConstant(db);

            var fakeEpisodes = Builder<Episode>.CreateListOfSize(10)
                .WhereAll()
                .Have(c => c.SeriesId = 10)
                .Have(c => c.SeasonNumber = 1)
                .Build();

            db.InsertMany(fakeEpisodes);

            //Act
            var result = mocker.Resolve<EpisodeProvider>().IsFirstOrLastEpisodeOfSeason(10, 1, 5);

            //Assert
            result.Should().BeFalse();
        }

        [Test]
        public void IsFirstOrLastEpisodeInSeason_true_first()
        {
            var db = MockLib.GetEmptyDatabase();
            var mocker = new AutoMoqer();
            mocker.SetConstant(db);

            var fakeEpisodes = Builder<Episode>.CreateListOfSize(10)
                .WhereAll()
                .Have(c => c.SeriesId = 10)
                .Have(c => c.SeasonNumber = 1)
                .Build();

            db.InsertMany(fakeEpisodes);

            //Act
            var result = mocker.Resolve<EpisodeProvider>().IsFirstOrLastEpisodeOfSeason(10, 1, 1);

            //Assert
            result.Should().BeFalse();
        }

        [Test]
        public void IsFirstOrLastEpisodeInSeason_true_last()
        {
            var db = MockLib.GetEmptyDatabase();
            var mocker = new AutoMoqer();
            mocker.SetConstant(db);

            var fakeEpisodes = Builder<Episode>.CreateListOfSize(10)
                .WhereAll()
                .Have(c => c.SeriesId = 10)
                .Have(c => c.SeasonNumber = 1)
                .Build();

            db.InsertMany(fakeEpisodes);

            //Act
            var result = mocker.Resolve<EpisodeProvider>().IsFirstOrLastEpisodeOfSeason(10, 1, 10);

            //Assert
            result.Should().BeFalse();
        }

        [TestCase("The Office (US) - S01E01 - Episode Title", PostDownloadStatusType.Unpacking, 1)]
        [TestCase("The Office (US) - S01E01 - Episode Title", PostDownloadStatusType.Failed, 1)]
        [TestCase("The Office (US) - S01E01E02 - Episode Title", PostDownloadStatusType.Unpacking, 2)]
        [TestCase("The Office (US) - S01E01E02 - Episode Title", PostDownloadStatusType.Failed, 2)]
        [TestCase("The Office (US) - Season 01 - Episode Title", PostDownloadStatusType.Unpacking, 10)]
        [TestCase("The Office (US) - Season 01 - Episode Title", PostDownloadStatusType.Failed, 10)]
        public void SetPostDownloadStatus(string folderName, PostDownloadStatusType postDownloadStatus, int episodeCount)
        {
            var db = MockLib.GetEmptyDatabase();
            var mocker = new AutoMoqer();
            mocker.SetConstant(db);

            var fakeSeries = Builder<Series>.CreateNew()
                .With(s => s.SeriesId = 12345)
                .With(s => s.CleanTitle = "officeus")
                .Build();

            var fakeEpisodes = Builder<Episode>.CreateListOfSize(episodeCount)
                .WhereAll()
                .Have(c => c.SeriesId = 12345)
                .Have(c => c.SeasonNumber = 1)
                .Have(c => c.PostDownloadStatus = PostDownloadStatusType.Unknown)
                .Build();

            db.Insert(fakeSeries);
            db.InsertMany(fakeEpisodes);

            mocker.GetMock<SeriesProvider>().Setup(s => s.FindSeries("officeus")).Returns(fakeSeries);

            //Act
            mocker.Resolve<EpisodeProvider>().SetPostDownloadStatus(fakeEpisodes.Select(e => e.EpisodeId).ToList(), postDownloadStatus);

            //Assert
            var result = db.Fetch<Episode>();
            result.Where(e => e.PostDownloadStatus == postDownloadStatus).Count().Should().Be(episodeCount);
        }

        [Test]
<<<<<<< HEAD
        public void SetPostDownloadStatus_Invalid_EpisodeId()
        {
            var db = MockLib.GetEmptyDatabase();
            var mocker = new AutoMoqer();
            mocker.SetConstant(db);

            var postDownloadStatus = PostDownloadStatusType.Failed;

            var fakeSeries = Builder<Series>.CreateNew()
                .With(s => s.SeriesId = 12345)
                .With(s => s.CleanTitle = "officeus")
                .Build();

            var fakeEpisodes = Builder<Episode>.CreateListOfSize(1)
                .WhereAll()
                .Have(c => c.SeriesId = 12345)
                .Have(c => c.SeasonNumber = 1)
                .Have(c => c.PostDownloadStatus = PostDownloadStatusType.Unknown)
                .Build();

            db.Insert(fakeSeries);
            db.InsertMany(fakeEpisodes);

            mocker.GetMock<SeriesProvider>().Setup(s => s.FindSeries("officeus")).Returns(fakeSeries);

            //Act
            mocker.Resolve<EpisodeProvider>().SetPostDownloadStatus(new List<int>{300}, postDownloadStatus);

            //Assert
            var result = db.Fetch<Episode>();
            result.Where(e => e.PostDownloadStatus == postDownloadStatus).Count().Should().Be(0);
        }

        [Test]
        [ExpectedException(typeof(SqlCeException))]
        public void SetPostDownloadStatus_No_EpisodeId_In_Database()
        {
            var db = MockLib.GetEmptyDatabase();
            var mocker = new AutoMoqer();
            mocker.SetConstant(db);

            var postDownloadStatus = PostDownloadStatusType.Failed;

            var fakeSeries = Builder<Series>.CreateNew()
                .With(s => s.SeriesId = 12345)
                .With(s => s.CleanTitle = "officeus")
                .Build();

            var fakeEpisodes = Builder<Episode>.CreateListOfSize(1)
                .WhereAll()
                .Have(c => c.SeriesId = 12345)
                .Have(c => c.SeasonNumber = 1)
                .Have(c => c.PostDownloadStatus = PostDownloadStatusType.Unknown)
                .Build();

            db.Insert(fakeSeries);
            db.InsertMany(fakeEpisodes);

            mocker.GetMock<SeriesProvider>().Setup(s => s.FindSeries("officeus")).Returns(fakeSeries);

            //Act
            mocker.Resolve<EpisodeProvider>().SetPostDownloadStatus(new List<int>(), postDownloadStatus);

            //Assert
            var result = db.Fetch<Episode>();
            result.Where(e => e.PostDownloadStatus == postDownloadStatus).Count().Should().Be(0);
=======
        [ExpectedException(typeof(ArgumentException))]
        public void SetPostDownloadStatus_should_throw_if_episode_list_is_empty()
        {
            var mocker = new AutoMoqer();
            mocker.Resolve<EpisodeProvider>().SetPostDownloadStatus(new List<int>(), PostDownloadStatusType.Failed);
>>>>>>> 17304275
        }
    }
}<|MERGE_RESOLUTION|>--- conflicted
+++ resolved
@@ -1,1584 +1,1582 @@
-﻿// ReSharper disable RedundantUsingDirective
-using System;
-using System.Collections.Generic;
-using System.Data.SqlServerCe;
-using System.Linq;
-using AutoMoq;
-using FizzWare.NBuilder;
-using FluentAssertions;
-using Moq;
-using NUnit.Framework;
-using NzbDrone.Core.Model;
-using NzbDrone.Core.Providers;
-using NzbDrone.Core.Providers.Core;
-using NzbDrone.Core.Repository;
-using NzbDrone.Core.Repository.Quality;
-using NzbDrone.Core.Test.Framework;
-using PetaPoco;
-using TvdbLib.Data;
-
-namespace NzbDrone.Core.Test
-{
-    [TestFixture]
-    // ReSharper disable InconsistentNaming
-    public class EpisodeProviderTest : TestBase
-    {
-        [Test]
-        public void GetEpisodes_exists()
-        {
-            var mocker = new AutoMoqer();
-            var db = MockLib.GetEmptyDatabase();
-            mocker.SetConstant(db);
-
-            var fakeSeries = Builder<Series>.CreateNew().Build();
-            var fakeEpisodes = Builder<Episode>.CreateListOfSize(5)
-                .WhereAll().Have(e => e.SeriesId = 1).Have(e => e.EpisodeFileId = 0).Build();
-
-            db.Insert(fakeSeries);
-            db.InsertMany(fakeEpisodes);
-
-            //Act
-            var episode = mocker.Resolve<EpisodeProvider>().GetEpisode(1);
-
-            //Assert
-            episode.ShouldHave().AllPropertiesBut(e => e.Series, e => e.EpisodeFile).EqualTo(fakeEpisodes.First());
-            episode.Series.ShouldHave().AllPropertiesBut(s => s.EpisodeCount, s => s.EpisodeFileCount, s => s.SeasonCount, s => s.NextAiring).EqualTo(fakeSeries);
-        }
-
-        [Test]
-        public void GetEpisodes_by_season_episode_exists()
-        {
-            var mocker = new AutoMoqer();
-            var db = MockLib.GetEmptyDatabase();
-            mocker.SetConstant(db);
-
-            var fakeSeries = Builder<Series>.CreateNew()
-                .With(s => s.SeriesId = 1)
-                .Build();
-            var fakeEpisodes = Builder<Episode>.CreateNew()
-                .With(e => e.SeriesId = 1)
-                .With(e => e.EpisodeNumber = 1)
-                .And(e => e.SeasonNumber = 2)
-                .With(e => e.EpisodeFileId = 0).Build();
-
-            db.Insert(fakeSeries);
-            db.Insert(fakeEpisodes);
-
-            //Act
-            var episode = mocker.Resolve<EpisodeProvider>().GetEpisode(fakeSeries.SeriesId, 2, 1);
-
-            //Assert
-            episode.ShouldHave().AllPropertiesBut(e => e.Series).EqualTo(fakeEpisodes);
-            episode.Series.ShouldHave().AllPropertiesBut(s => s.EpisodeCount, s => s.EpisodeFileCount, s => s.SeasonCount, s => s.NextAiring).EqualTo(fakeSeries);
-        }
-
-        [Test]
-        public void GetEpisodes_by_season_episode_doesnt_exists()
-        {
-            var mocker = new AutoMoqer();
-            var db = MockLib.GetEmptyDatabase();
-            mocker.SetConstant(db);
-
-
-
-            //Act
-            var episode = mocker.Resolve<EpisodeProvider>().GetEpisode(1, 1, 1);
-
-            //Assert
-            episode.Should().BeNull();
-        }
-
-        [Test]
-        public void GetEpisode_with_EpisodeFile()
-        {
-            var mocker = new AutoMoqer();
-            var db = MockLib.GetEmptyDatabase();
-            mocker.SetConstant(db);
-
-            var fakeSeries = Builder<Series>.CreateNew().Build();
-            var fakeFile = Builder<EpisodeFile>.CreateNew().With(f => f.EpisodeFileId).Build();
-            var fakeEpisodes = Builder<Episode>.CreateListOfSize(5)
-                .WhereAll().Have(e => e.SeriesId = 1).WhereTheFirst(1).Have(e => e.EpisodeFileId = 1).Have(e => e.EpisodeFile = fakeFile).Build();
-
-            db.Insert(fakeSeries);
-            db.InsertMany(fakeEpisodes);
-            db.Insert(fakeFile);
-
-            //Act
-            var episode = mocker.Resolve<EpisodeProvider>().GetEpisode(1);
-
-            //Assert
-            episode.ShouldHave().AllPropertiesBut(e => e.Series, e => e.EpisodeFile).EqualTo(fakeEpisodes.First());
-            episode.Series.ShouldHave().AllPropertiesBut(s => s.EpisodeCount, s => s.EpisodeFileCount, s => s.SeasonCount, s => s.NextAiring).EqualTo(fakeSeries);
-            episode.EpisodeFile.Should().NotBeNull();
-        }
-
-        [Test]
-        [ExpectedException(typeof(InvalidOperationException), ExpectedMessage = "Sequence contains no elements")]
-        public void GetEpisodes_invalid_series()
-        {
-            var mocker = new AutoMoqer();
-            var db = MockLib.GetEmptyDatabase();
-            mocker.SetConstant(db);
-
-            mocker.Resolve<SeriesProvider>();
-
-            var fakeEpisodes = Builder<Episode>.CreateListOfSize(5)
-                    .WhereAll().Have(e => e.SeriesId = 1).Build();
-
-
-            db.InsertMany(fakeEpisodes);
-
-
-            //Act
-            mocker.Resolve<EpisodeProvider>().GetEpisode(1);
-        }
-
-        [Test]
-        public void AttachSeries_empty_list()
-        {
-            var mocker = new AutoMoqer();
-
-
-            //Act
-            var result = mocker.Resolve<EpisodeProvider>().AttachSeries(new List<Episode>());
-
-            //Assert
-            result.Should().HaveCount(0);
-        }
-
-        [Test]
-        public void AttachSeries_list_success()
-        {
-            var mocker = new AutoMoqer();
-
-            var fakeSeries = Builder<Series>.CreateNew().With(s => s.SeriesId = 12).Build();
-            var fakeEpisodes = Builder<Episode>.CreateListOfSize(5)
-                .WhereAll().Have(e => e.SeriesId = 12).Build();
-
-            mocker.GetMock<SeriesProvider>()
-                .Setup(c => c.GetSeries(12))
-                .Returns(fakeSeries);
-
-            //Act
-
-            fakeEpisodes.Should().OnlyContain(e => e.Series == null);
-            var returnedSeries = mocker.Resolve<EpisodeProvider>().AttachSeries(fakeEpisodes);
-
-            //Assert
-            fakeEpisodes.Should().OnlyContain(e => e.Series == fakeSeries);
-            returnedSeries.Should().BeEquivalentTo(fakeEpisodes);
-        }
-
-        [Test]
-        public void AttachSeries_null_episode_should_return_null()
-        {
-            var mocker = new AutoMoqer();
-
-            Episode episode = null;
-
-            //Act
-            var result = mocker.Resolve<EpisodeProvider>().AttachSeries(episode);
-
-            //Assert
-            result.Should().BeNull();
-        }
-
-        [Test]
-        public void AttachSeries_single_success()
-        {
-            var mocker = new AutoMoqer();
-
-            var fakeSeries = Builder<Series>.CreateNew().With(s => s.SeriesId = 12).Build();
-            var fakeEpisodes = Builder<Episode>.CreateNew().With(e => e.SeriesId = 12).Build();
-
-            mocker.GetMock<SeriesProvider>()
-                .Setup(c => c.GetSeries(12))
-                .Returns(fakeSeries);
-
-            //Act
-            var returnedEpisode = mocker.Resolve<EpisodeProvider>().AttachSeries(fakeEpisodes);
-
-            //Assert
-            fakeEpisodes.Series.Should().Be(fakeSeries);
-            returnedEpisode.Should().Be(fakeEpisodes);
-        }
-
-        [Test]
-        [ExpectedException(typeof(InvalidOperationException), ExpectedMessage = "Sequence contains no elements")]
-        public void AttachSeries_single_invalid_series()
-        {
-            var mocker = new AutoMoqer();
-            mocker.SetConstant(MockLib.GetEmptyDatabase());
-            mocker.Resolve<SeriesProvider>();
-            var fakeEpisodes = Builder<Episode>.CreateNew().With(e => e.SeriesId = 12).Build();
-
-            //Act
-            var returnedEpisode = mocker.Resolve<EpisodeProvider>().AttachSeries(fakeEpisodes);
-        }
-
-        [Test]
-        public void GetEpisodesBySeason_success()
-        {
-            var fakeSeries = Builder<Series>.CreateNew()
-                .With(s => s.SeriesId = 12)
-                .Build();
-
-            var episodes = Builder<Episode>.CreateListOfSize(10)
-                .WhereAll().Have(c => c.SeriesId = 12)
-                .WhereTheFirst(5).Have(c => c.SeasonNumber = 1)
-                .AndTheRemaining().Have(c => c.SeasonNumber = 2).Build();
-
-            var db = MockLib.GetEmptyDatabase();
-            var mocker = new AutoMoqer();
-            mocker.SetConstant(db);
-
-            db.Insert(fakeSeries);
-            db.InsertMany(episodes);
-
-            //Act
-            var seasonEposodes = mocker.Resolve<EpisodeProvider>().GetEpisodesBySeason(12, 2);
-
-            //Assert
-            db.Fetch<Episode>().Should().HaveCount(10);
-            seasonEposodes.Should().HaveCount(5);
-        }
-
-        [Test]
-        public void RefreshEpisodeInfo_emptyRepo()
-        {
-            //Arrange
-            const int seriesId = 71663;
-            const int episodeCount = 10;
-
-            var fakeEpisodes = Builder<TvdbSeries>.CreateNew().With(
-                c => c.Episodes =
-                     new List<TvdbEpisode>(Builder<TvdbEpisode>.CreateListOfSize(episodeCount).
-                                               WhereAll()
-                                               .Have(l => l.Language = new TvdbLanguage(0, "eng", "a"))
-                                               .Build())
-                ).With(c => c.Id = seriesId).Build();
-
-            var fakeSeries = Builder<Series>.CreateNew().With(c => c.SeriesId = seriesId).Build();
-
-
-            var mocker = new AutoMoqer();
-
-            var db = MockLib.GetEmptyDatabase();
-            mocker.SetConstant(db);
-
-            db.Insert(fakeSeries);
-
-            mocker.GetMock<TvDbProvider>()
-                .Setup(c => c.GetSeries(seriesId, true))
-                .Returns(fakeEpisodes);
-
-
-            //Act
-            mocker.Resolve<EpisodeProvider>().RefreshEpisodeInfo(fakeSeries);
-
-            //Assert
-            var actualCount = mocker.Resolve<EpisodeProvider>().GetEpisodeBySeries(seriesId).ToList().Count;
-            mocker.GetMock<TvDbProvider>().VerifyAll();
-            actualCount.Should().Be(episodeCount);
-            mocker.VerifyAllMocks();
-        }
-
-        [Test]
-        public void RefreshEpisodeInfo_should_set_older_than_1900_to_null()
-        {
-            //Arrange
-            const int seriesId = 71663;
-
-            var fakeEpisodes = Builder<TvdbSeries>.CreateNew().With(
-                c => c.Episodes =
-                     new List<TvdbEpisode>(Builder<TvdbEpisode>.CreateListOfSize(10).
-                                               WhereAll()
-                                               .Have(l => l.Language = new TvdbLanguage(0, "eng", "a"))
-                                               .WhereTheFirst(7).Have(e => e.FirstAired = new DateTime(1800, 1, 1))
-                                               .AndTheRemaining().Have(e => e.FirstAired = DateTime.Now)
-                                               .Build())
-                ).With(c => c.Id = seriesId).Build();
-
-            var fakeSeries = Builder<Series>.CreateNew().With(c => c.SeriesId = seriesId).Build();
-
-            var mocker = new AutoMoqer();
-
-            var db = MockLib.GetEmptyDatabase();
-            mocker.SetConstant(db);
-
-            db.Insert(fakeSeries);
-
-            mocker.GetMock<TvDbProvider>()
-                .Setup(c => c.GetSeries(seriesId, true))
-                .Returns(fakeEpisodes);
-
-
-            //Act
-            mocker.Resolve<EpisodeProvider>().RefreshEpisodeInfo(fakeSeries);
-
-            //Assert
-            var storedEpisodes = mocker.Resolve<EpisodeProvider>().GetEpisodeBySeries(seriesId).ToList();
-            storedEpisodes.Should().HaveCount(10);
-            storedEpisodes.Where(e => e.AirDate == null).Should().HaveCount(7);
-            storedEpisodes.Where(e => e.AirDate != null).Should().HaveCount(3);
-
-            mocker.VerifyAllMocks();
-        }
-
-        [Test]
-        public void RefreshEpisodeInfo_ignore_episode_zero()
-        {
-            //Arrange
-            const int seriesId = 71663;
-            const int episodeCount = 10;
-
-            var fakeEpisodes = Builder<TvdbSeries>.CreateNew().With(
-                c => c.Episodes =
-                     new List<TvdbEpisode>(Builder<TvdbEpisode>.CreateListOfSize(episodeCount).
-                                               WhereAll()
-                                               .Have(l => l.Language = new TvdbLanguage(0, "eng", "a"))
-                                               .WhereTheFirst(1)
-                                               .Has(e => e.EpisodeNumber = 0)
-                                               .Has(e => e.SeasonNumber = 15)
-                                               .Build())
-                ).With(c => c.Id = seriesId).Build();
-
-            var fakeSeries = Builder<Series>.CreateNew().With(c => c.SeriesId = seriesId).Build();
-
-            var mocker = new AutoMoqer();
-
-            var db = MockLib.GetEmptyDatabase();
-            mocker.SetConstant(db);
-
-            db.Insert(fakeSeries);
-
-            mocker.GetMock<TvDbProvider>()
-                .Setup(c => c.GetSeries(seriesId, true))
-                .Returns(fakeEpisodes);
-
-
-            //Act
-            mocker.Resolve<EpisodeProvider>().RefreshEpisodeInfo(fakeSeries);
-
-            //Assert
-            var result = mocker.Resolve<EpisodeProvider>().GetEpisodeBySeries(seriesId).ToList();
-            mocker.GetMock<TvDbProvider>().VerifyAll();
-            result.Should().HaveCount(episodeCount);
-            mocker.VerifyAllMocks();
-            result.Where(e => e.EpisodeNumber == 0 && e.SeasonNumber == 15).Single().Ignored.Should().BeTrue();
-        }
-
-        [Test]
-        public void new_episodes_only_calls_Insert()
-        {
-            const int seriesId = 71663;
-            var tvdbSeries = Builder<TvdbSeries>.CreateNew()
-                .With(c => c.Episodes = new List<TvdbEpisode>(Builder<TvdbEpisode>.CreateListOfSize(5).Build())
-                ).With(c => c.Id = seriesId).Build();
-
-            var fakeSeries = Builder<Series>.CreateNew().With(c => c.SeriesId = seriesId).Build();
-
-            var currentEpisodes = new List<Episode>();
-
-            var mocker = new AutoMoqer();
-            var db = MockLib.GetEmptyDatabase();
-            mocker.SetConstant(db);
-
-            mocker.GetMock<TvDbProvider>(MockBehavior.Strict)
-                .Setup(c => c.GetSeries(seriesId, true))
-                .Returns(tvdbSeries);
-
-            mocker.GetMock<IDatabase>()
-                .Setup(d => d.Fetch<Episode, Series, EpisodeFile>(It.IsAny<String>(), It.IsAny<Object[]>()))
-                .Returns(currentEpisodes);
-
-
-            //Act
-            mocker.Resolve<EpisodeProvider>().RefreshEpisodeInfo(fakeSeries);
-
-            //Assert
-            mocker.GetMock<IDatabase>().Verify(c => c.InsertMany(It.Is<IEnumerable<Episode>>(l => l.Count() == 5)), Times.Once());
-            mocker.GetMock<IDatabase>().Verify(c => c.Update(It.IsAny<IEnumerable<Episode>>()), Times.Never());
-
-            mocker.VerifyAllMocks();
-        }
-
-        [Test]
-        public void existing_episodes_only_calls_Update()
-        {
-            const int seriesId = 71663;
-            var tvdbSeries = Builder<TvdbSeries>.CreateNew()
-                .With(c => c.Episodes = new List<TvdbEpisode>(Builder<TvdbEpisode>.CreateListOfSize(5).Build())
-                ).With(c => c.Id = seriesId).Build();
-
-            var fakeSeries = Builder<Series>.CreateNew().With(c => c.SeriesId = seriesId).Build();
-
-            var currentEpisodes = new List<Episode>();
-            foreach (var tvDbEpisode in tvdbSeries.Episodes)
-            {
-                currentEpisodes.Add(new Episode { TvDbEpisodeId = tvDbEpisode.Id, Series = fakeSeries });
-            }
-
-            var mocker = new AutoMoqer();
-
-            mocker.GetMock<TvDbProvider>(MockBehavior.Strict)
-                .Setup(c => c.GetSeries(seriesId, true))
-                .Returns(tvdbSeries);
-
-            mocker.GetMock<IDatabase>()
-                .Setup(d => d.Fetch<Episode, Series, EpisodeFile>(It.IsAny<String>(), It.IsAny<Object[]>()))
-                .Returns(currentEpisodes);
-
-            //Act
-            mocker.Resolve<EpisodeProvider>().RefreshEpisodeInfo(fakeSeries);
-
-            //Assert
-            mocker.GetMock<IDatabase>().Verify(c => c.InsertMany(It.Is<IEnumerable<Episode>>(l => l.Count() == 0)), Times.Once());
-            mocker.GetMock<IDatabase>().Verify(c => c.UpdateMany(It.Is<IEnumerable<Episode>>(l => l.Count() == 5)), Times.Once());
-            mocker.VerifyAllMocks();
-        }
-
-        [Test]
-        public void should_try_to_get_existing_episode_using_tvdbid_first()
-        {
-            const int seriesId = 71663;
-            var fakeTvDbResult = Builder<TvdbSeries>.CreateNew()
-                .With(c => c.Id = seriesId)
-                .With(c => c.Episodes = new List<TvdbEpisode>(
-                                                                Builder<TvdbEpisode>.CreateListOfSize(1)
-                                                                .WhereAll().Have(g => g.Id = 99)
-                                                                .Build())
-                                                             )
-                .Build();
-
-            var fakeSeries = Builder<Series>.CreateNew().With(c => c.SeriesId = seriesId).Build();
-            var fakeEpisodeList = new List<Episode> { new Episode { TvDbEpisodeId = 99, SeasonNumber = 10, EpisodeNumber = 10, Series = fakeSeries } };
-
-            var mocker = new AutoMoqer();
-            mocker.GetMock<IDatabase>()
-                .Setup(d => d.Fetch<Episode, Series, EpisodeFile>(It.IsAny<String>(), It.IsAny<Object[]>()))
-                .Returns(fakeEpisodeList);
-
-            mocker.GetMock<TvDbProvider>()
-                .Setup(c => c.GetSeries(seriesId, true))
-                .Returns(fakeTvDbResult);
-
-            //Act
-            mocker.Resolve<EpisodeProvider>().RefreshEpisodeInfo(fakeSeries);
-
-            //Assert
-            mocker.VerifyAllMocks();
-            mocker.GetMock<IDatabase>().Verify(c => c.UpdateMany(fakeEpisodeList), Times.Once());
-        }
-
-        [Test]
-        public void should_try_to_get_existing_episode_using_tvdbid_first_then_season_episode()
-        {
-            const int seriesId = 71663;
-            var tvdbSeries = Builder<TvdbSeries>.CreateNew()
-                .With(c => c.Id = seriesId)
-                .With(c => c.Episodes = new List<TvdbEpisode>{
-                                                                Builder<TvdbEpisode>.CreateNew()
-                                                                .With(g => g.Id = 99)
-                                                                .With(g => g.SeasonNumber = 4)
-                                                                .With(g => g.EpisodeNumber = 15)
-                                                                .With(g=>g.SeriesId = seriesId)
-                                                                .Build()
-                                                               })
-                .Build();
-
-            var localEpisode = Builder<Episode>.CreateNew()
-                .With(c => c.SeriesId = seriesId)
-                .With(c => c.SeasonNumber = 4)
-                .With(c => c.EpisodeNumber = 15)
-                .Build();
-
-
-            var fakeSeries = Builder<Series>.CreateNew().With(c => c.SeriesId = seriesId).Build();
-
-            var mocker = new AutoMoqer();
-
-            mocker.GetMock<TvDbProvider>(MockBehavior.Strict)
-                .Setup(c => c.GetSeries(seriesId, true))
-                .Returns(tvdbSeries);
-
-            mocker.GetMock<IDatabase>()
-               .Setup(d => d.Fetch<Episode, Series, EpisodeFile>(It.IsAny<String>(), It.IsAny<Object[]>()))
-                .Returns(new List<Episode> { localEpisode });
-
-            //Act
-            mocker.Resolve<EpisodeProvider>().RefreshEpisodeInfo(fakeSeries);
-
-            //Assert
-            mocker.VerifyAllMocks();
-            mocker.GetMock<IDatabase>().Verify(c => c.UpdateMany(new List<Episode> { localEpisode }), Times.Once());
-        }
-
-        [Test]
-        public void existing_episodes_keep_their_episodeId_file_id()
-        {
-            const int seriesId = 71663;
-            var tvdbSeries = Builder<TvdbSeries>.CreateNew()
-                .With(c => c.Episodes = new List<TvdbEpisode>(Builder<TvdbEpisode>.CreateListOfSize(5).Build())
-                ).With(c => c.Id = seriesId).Build();
-
-            var fakeSeries = Builder<Series>.CreateNew().With(c => c.SeriesId = seriesId).Build();
-
-            var currentEpisodes = new List<Episode>();
-            foreach (var tvDbEpisode in tvdbSeries.Episodes)
-            {
-                currentEpisodes.Add(new Episode { TvDbEpisodeId = tvDbEpisode.Id, EpisodeId = 99, EpisodeFileId = 69, Ignored = true, Series = fakeSeries });
-            }
-
-            var mocker = new AutoMoqer();
-
-            mocker.GetMock<TvDbProvider>(MockBehavior.Strict)
-                .Setup(c => c.GetSeries(seriesId, true))
-                .Returns(tvdbSeries);
-
-            var updatedEpisodes = new List<Episode>();
-
-            mocker.GetMock<IDatabase>()
-                 .Setup(d => d.Fetch<Episode, Series, EpisodeFile>(It.IsAny<String>(), It.IsAny<Object[]>()))
-                 .Returns(currentEpisodes);
-
-            mocker.GetMock<IDatabase>()
-                .Setup(c => c.UpdateMany(It.IsAny<IEnumerable<Episode>>()))
-                .Callback<IEnumerable<Episode>>(ep => updatedEpisodes = ep.ToList());
-
-            //Act
-            mocker.Resolve<EpisodeProvider>().RefreshEpisodeInfo(fakeSeries);
-
-            //Assert
-            updatedEpisodes.Should().HaveSameCount(tvdbSeries.Episodes);
-            updatedEpisodes.Should().OnlyContain(c => c.EpisodeId == 99);
-            updatedEpisodes.Should().OnlyContain(c => c.EpisodeFileId == 69);
-            updatedEpisodes.Should().OnlyContain(c => c.Ignored == true);
-        }
-
-        [Test]
-        public void IsSeasonIgnored_should_return_true_if_all_episodes_ignored()
-        {
-            var db = MockLib.GetEmptyDatabase();
-            var mocker = new AutoMoqer(MockBehavior.Strict);
-            mocker.SetConstant(db);
-
-            var episodes = Builder<Episode>.CreateListOfSize(4)
-                .WhereAll()
-                .Have(c => c.Ignored = true)
-                .Have(c => c.SeriesId = 10)
-                .Have(c => c.SeasonNumber = 2)
-                .Build();
-
-            episodes.ToList().ForEach(c => db.Insert(c));
-
-            //Act
-            var result = mocker.Resolve<EpisodeProvider>().IsIgnored(10, 2);
-
-            //Assert
-            result.Should().BeTrue();
-        }
-
-        [Test]
-        public void IsSeasonIgnored_should_return_false_if_none_of_episodes_are_ignored()
-        {
-            var db = MockLib.GetEmptyDatabase();
-            var mocker = new AutoMoqer(MockBehavior.Strict);
-            mocker.SetConstant(db);
-
-            var episodes = Builder<Episode>.CreateListOfSize(4)
-                .WhereAll()
-                .Have(c => c.Ignored = false)
-                .Have(c => c.SeriesId = 10)
-                .Have(c => c.SeasonNumber = 2)
-                .Build();
-
-            episodes.ToList().ForEach(c => db.Insert(c));
-
-            //Act
-            var result = mocker.Resolve<EpisodeProvider>().IsIgnored(10, 2);
-
-            //Assert
-            result.Should().BeFalse();
-        }
-
-        [Test]
-        public void IsSeasonIgnored_should_return_false_if_some_of_episodes_are_ignored()
-        {
-            var db = MockLib.GetEmptyDatabase();
-            var mocker = new AutoMoqer(MockBehavior.Strict);
-            mocker.SetConstant(db);
-
-            var episodes = Builder<Episode>.CreateListOfSize(4)
-                .WhereAll()
-                .Have(c => c.SeriesId = 10)
-                .Have(c => c.SeasonNumber = 2)
-                 .Have(c => c.Ignored = true)
-                .Build();
-
-            episodes[2].Ignored = false;
-
-
-            episodes.ToList().ForEach(c => db.Insert(c));
-
-            //Act
-            var result = mocker.Resolve<EpisodeProvider>().IsIgnored(10, 2);
-
-            //Assert
-            result.Should().BeFalse();
-        }
-
-        [Test]
-        public void IsSeasonIgnored_should_return_false_if_zero_episodes_in_db_for_season()
-        {
-            var db = MockLib.GetEmptyDatabase();
-            var mocker = new AutoMoqer(MockBehavior.Strict);
-            mocker.SetConstant(db);
-
-            var episodes = Builder<Episode>.CreateListOfSize(4)
-                .WhereAll()
-                .Have(c => c.SeriesId = 10)
-                .Have(c => c.SeasonNumber = 3)
-                 .Have(c => c.Ignored = true)
-                .Build();
-
-            episodes.ToList().ForEach(c => db.Insert(c));
-
-            //Act
-            var result = mocker.Resolve<EpisodeProvider>().IsIgnored(10, 2);
-
-            //Assert
-            result.Should().BeFalse();
-        }
-
-        [Test]
-        public void IsSeasonIgnored_should_return_true_if_zero_episodes_in_db_for_season_and_previous_is_ignored()
-        {
-            var db = MockLib.GetEmptyDatabase();
-            var mocker = new AutoMoqer(MockBehavior.Strict);
-            mocker.SetConstant(db);
-
-            var episodes = Builder<Episode>.CreateListOfSize(4)
-                .WhereAll()
-                .Have(c => c.SeriesId = 10)
-                .Have(c => c.SeasonNumber = 3)
-                .Have(c => c.Ignored = true)
-                .Build();
-
-            episodes.ToList().ForEach(c => db.Insert(c));
-
-            //Act
-            var result = mocker.Resolve<EpisodeProvider>().IsIgnored(10, 4);
-
-            //Assert
-            result.Should().BeTrue();
-        }
-
-        [Test]
-        public void IsSeasonIgnored_should_return_false_if_zero_episodes_in_db_for_season_and_previous_is_not_ignored()
-        {
-            var db = MockLib.GetEmptyDatabase();
-            var mocker = new AutoMoqer(MockBehavior.Strict);
-            mocker.SetConstant(db);
-
-            var episodes = Builder<Episode>.CreateListOfSize(4)
-                .WhereAll()
-                .Have(c => c.SeriesId = 10)
-                .Have(c => c.SeasonNumber = 3)
-                .Have(c => c.Ignored = false)
-                .Build();
-
-            episodes.ToList().ForEach(c => db.Insert(c));
-
-            //Act
-            var result = mocker.Resolve<EpisodeProvider>().IsIgnored(10, 4);
-
-            //Assert
-            result.Should().BeFalse();
-        }
-
-        [Test]
-        public void IsSeasonIgnored_should_return_false_if_zero_episodes_in_db_for_season_one()
-        {
-            var db = MockLib.GetEmptyDatabase();
-            var mocker = new AutoMoqer(MockBehavior.Strict);
-            mocker.SetConstant(db);
-
-            //Act
-            var result = mocker.Resolve<EpisodeProvider>().IsIgnored(10, 1);
-
-            //Assert
-            result.Should().BeFalse();
-        }
-
-        [Test]
-        public void IsSeasonIgnored_should_return_true_if_zero_episodes_in_db_for_season_zero()
-        {
-            var db = MockLib.GetEmptyDatabase();
-            var mocker = new AutoMoqer(MockBehavior.Strict);
-            mocker.SetConstant(db);
-
-            //Act
-            var result = mocker.Resolve<EpisodeProvider>().IsIgnored(10, 0);
-
-            //Assert
-            result.Should().BeTrue();
-        }
-
-        [Test]
-        public void IsSeasonIgnored_should_return_false_if_season_zero_is_not_ignored()
-        {
-            var db = MockLib.GetEmptyDatabase();
-            var mocker = new AutoMoqer(MockBehavior.Strict);
-            mocker.SetConstant(db);
-
-            var episodes = Builder<Episode>.CreateListOfSize(4)
-                .WhereAll()
-                .Have(c => c.SeriesId = 10)
-                .Have(c => c.SeasonNumber = 0)
-                .Have(c => c.Ignored = false)
-                .Build();
-
-            episodes.ToList().ForEach(c => db.Insert(c));
-
-            //Act
-            var result = mocker.Resolve<EpisodeProvider>().IsIgnored(10, 0);
-
-            //Assert
-            result.Should().BeFalse();
-        }
-
-        [Test]
-        [Explicit]
-        public void Add_daily_show_episodes()
-        {
-            var mocker = new AutoMoqer();
-            var db = MockLib.GetEmptyDatabase();
-            mocker.SetConstant(db);
-            mocker.Resolve<TvDbProvider>();
-
-            mocker.GetMock<ConfigProvider>()
-                .Setup(e => e.DefaultQualityProfile).Returns(1);
-
-            db.Insert(Builder<QualityProfile>.CreateNew().Build());
-
-
-            const int tvDbSeriesId = 71256;
-            //act
-            var seriesProvider = mocker.Resolve<SeriesProvider>();
-
-            seriesProvider.AddSeries("c:\\test\\", tvDbSeriesId, 1);
-
-            var episodeProvider = mocker.Resolve<EpisodeProvider>();
-            episodeProvider.RefreshEpisodeInfo(seriesProvider.GetSeries(tvDbSeriesId));
-
-            //assert
-            var episodes = episodeProvider.GetEpisodeBySeries(tvDbSeriesId);
-            episodes.Should().NotBeEmpty();
-        }
-
-        [Test]
-        public void GetEpisode_by_Season_Episode_none_existing()
-        {
-            var mocker = new AutoMoqer();
-            var db = MockLib.GetEmptyDatabase();
-            mocker.SetConstant(db);
-
-
-            //Act
-            var episode = mocker.Resolve<EpisodeProvider>().GetEpisode(1, 1, 1);
-
-            //Assert
-            episode.Should().BeNull();
-        }
-
-        [Test]
-        public void GetEpisode_by_Season_Episode_with_EpisodeFile()
-        {
-            var mocker = new AutoMoqer();
-            var db = MockLib.GetEmptyDatabase();
-            mocker.SetConstant(db);
-
-            var fakeSeries = Builder<Series>.CreateNew().Build();
-            var fakeFile = Builder<EpisodeFile>.CreateNew().With(f => f.EpisodeFileId).Build();
-            var fakeEpisodes = Builder<Episode>.CreateListOfSize(5)
-                .WhereAll().Have(e => e.SeriesId = 1).WhereTheFirst(1).Have(e => e.EpisodeFileId = 1).Have(e => e.EpisodeFile = fakeFile).Build();
-
-            db.Insert(fakeSeries);
-            db.InsertMany(fakeEpisodes);
-            db.Insert(fakeFile);
-
-            //Act
-            var episode = mocker.Resolve<EpisodeProvider>().GetEpisode(1, 1, 1);
-
-            //Assert
-            episode.ShouldHave().AllPropertiesBut(e => e.Series, e => e.EpisodeFile).EqualTo(fakeEpisodes.First());
-            episode.Series.ShouldHave().AllPropertiesBut(s => s.EpisodeCount, s => s.EpisodeFileCount, s => s.SeasonCount, s => s.NextAiring).EqualTo(fakeSeries);
-            episode.EpisodeFile.Should().NotBeNull();
-        }
-
-        [Test]
-        public void GetEpisode_by_Season_Episode_without_EpisodeFile()
-        {
-            var mocker = new AutoMoqer();
-            var db = MockLib.GetEmptyDatabase();
-            mocker.SetConstant(db);
-
-            var fakeSeries = Builder<Series>.CreateNew().Build();
-            var fakeEpisodes = Builder<Episode>.CreateListOfSize(5)
-                .WhereAll().Have(e => e.SeriesId = 1).WhereTheFirst(1).Have(e => e.EpisodeFileId = 0).Build();
-
-            db.Insert(fakeSeries);
-            db.InsertMany(fakeEpisodes);
-
-            //Act
-            var episode = mocker.Resolve<EpisodeProvider>().GetEpisode(1, 1, 1);
-
-            //Assert
-            episode.ShouldHave().AllPropertiesBut(e => e.Series).EqualTo(fakeEpisodes.First());
-            episode.Series.ShouldHave().AllPropertiesBut(s => s.EpisodeCount, s => s.EpisodeFileCount, s => s.SeasonCount, s => s.NextAiring).EqualTo(fakeSeries);
-            episode.EpisodeFile.Should().BeNull();
-        }
-
-        [Test]
-        public void GetEpisode_by_AirDate_with_EpisodeFile()
-        {
-            var mocker = new AutoMoqer();
-            var db = MockLib.GetEmptyDatabase();
-            mocker.SetConstant(db);
-
-            var fakeSeries = Builder<Series>.CreateNew().Build();
-            var fakeFile = Builder<EpisodeFile>.CreateNew().With(f => f.EpisodeFileId).Build();
-            var fakeEpisodes = Builder<Episode>.CreateListOfSize(5)
-                .WhereAll().Have(e => e.SeriesId = 1).WhereTheFirst(1).Have(e => e.EpisodeFileId = 1).Have(e => e.EpisodeFile = fakeFile).Build();
-
-            db.Insert(fakeSeries);
-            db.InsertMany(fakeEpisodes);
-            db.Insert(fakeFile);
-
-            //Act
-            var episode = mocker.Resolve<EpisodeProvider>().GetEpisode(1, fakeEpisodes[0].AirDate.Value);
-
-            //Assert
-            episode.ShouldHave().AllPropertiesBut(e => e.Series, e => e.EpisodeFile).EqualTo(fakeEpisodes.First());
-            episode.Series.ShouldHave().AllPropertiesBut(s => s.EpisodeCount, s => s.EpisodeFileCount, s => s.SeasonCount, s => s.NextAiring).EqualTo(fakeSeries);
-            episode.EpisodeFile.Should().NotBeNull();
-        }
-
-        [Test]
-        public void GetEpisode_by_AirDate_without_EpisodeFile()
-        {
-            var mocker = new AutoMoqer();
-            var db = MockLib.GetEmptyDatabase();
-            mocker.SetConstant(db);
-
-            var fakeSeries = Builder<Series>.CreateNew().Build();
-            var fakeEpisodes = Builder<Episode>.CreateListOfSize(5)
-                .WhereAll().Have(e => e.SeriesId = 1).WhereTheFirst(1).Have(e => e.EpisodeFileId = 0).Build();
-
-            db.InsertMany(fakeEpisodes);
-            db.Insert(fakeSeries);
-
-            //Act
-            var episode = mocker.Resolve<EpisodeProvider>().GetEpisode(1, fakeEpisodes[0].AirDate.Value);
-
-            //Assert
-            episode.ShouldHave().AllPropertiesBut(e => e.Series).EqualTo(fakeEpisodes.First());
-            episode.Series.ShouldHave().AllPropertiesBut(s => s.EpisodeCount, s => s.EpisodeFileCount, s => s.SeasonCount, s => s.NextAiring).EqualTo(fakeSeries);
-            episode.EpisodeFile.Should().BeNull();
-        }
-
-        [Test]
-        public void MarkEpisodeAsFetched()
-        {
-            var mocker = new AutoMoqer();
-            var db = MockLib.GetEmptyDatabase();
-            mocker.SetConstant(db);
-
-            var fakeEpisodes = Builder<Episode>.CreateListOfSize(5)
-                .WhereAll().Have(e => e.GrabDate = null)
-                .Build();
-
-            db.InsertMany(fakeEpisodes);
-
-            //Act
-            mocker.Resolve<EpisodeProvider>().MarkEpisodeAsFetched(2);
-            var episodes = db.Fetch<Episode>();
-
-            //Assert
-            episodes.Where(e => e.EpisodeId == 2).Single().GrabDate.Should().BeWithin(TimeSpan.FromSeconds(5)).Before(
-                DateTime.Now);
-
-            episodes.Where(e => e.GrabDate == null).Should().HaveCount(4);
-        }
-
-        [Test]
-        public void AddEpisode_episode_is_ignored_when_full_season_is_ignored()
-        {
-            var db = MockLib.GetEmptyDatabase();
-            var mocker = new AutoMoqer();
-            mocker.SetConstant(db);
-
-            var episodes = Builder<Episode>.CreateListOfSize(4)
-                .WhereAll()
-                .Have(c => c.SeriesId = 10)
-                .Have(c => c.SeasonNumber = 1)
-                .Have(c => c.Ignored = true)
-                .Build().ToList();
-
-            episodes.ForEach(c => db.Insert(c));
-
-            var newEpisode = Builder<Episode>.CreateNew()
-                .With(e => e.SeriesId = 10)
-                .With(e => e.SeasonNumber = 1)
-                .With(e => e.EpisodeNumber = 8)
-                .With(e => e.SeasonNumber = 1)
-                .With(e => e.Ignored = false)
-                .Build();
-
-            //Act
-            mocker.Resolve<EpisodeProvider>().AddEpisode(newEpisode);
-
-            //Assert
-            var episodesInDb = db.Fetch<Episode>(@"SELECT * FROM Episodes");
-
-            episodesInDb.Should().HaveCount(5);
-            episodesInDb.Should().OnlyContain(e => e.Ignored);
-
-            mocker.VerifyAllMocks();
-        }
-
-        [Test]
-        public void AddEpisode_episode_is_not_ignored_when_full_season_is_not_ignored()
-        {
-            var db = MockLib.GetEmptyDatabase();
-            var mocker = new AutoMoqer();
-            mocker.SetConstant(db);
-
-            var episodes = Builder<Episode>.CreateListOfSize(4)
-                .WhereAll()
-                .Have(c => c.SeriesId = 10)
-                .Have(c => c.SeasonNumber = 1)
-                .Have(c => c.Ignored = false)
-                .Build().ToList();
-
-            episodes.ForEach(c => db.Insert(c));
-
-            var newEpisode = Builder<Episode>.CreateNew()
-                .With(e => e.SeriesId = 10)
-                .With(e => e.SeasonNumber = 1)
-                .With(e => e.EpisodeNumber = 8)
-                .With(e => e.SeasonNumber = 1)
-                .With(e => e.Ignored = false)
-                .Build();
-
-            //Act
-            mocker.Resolve<EpisodeProvider>().AddEpisode(newEpisode);
-
-            //Assert
-            var episodesInDb = db.Fetch<Episode>(@"SELECT * FROM Episodes");
-
-            episodesInDb.Should().HaveCount(5);
-            episodesInDb.Should().OnlyContain(e => e.Ignored == false);
-
-            mocker.VerifyAllMocks();
-        }
-
-        [Test]
-        public void AddEpisode_episode_is_not_ignored_when_not_full_season_is_not_ignored()
-        {
-            var db = MockLib.GetEmptyDatabase();
-            var mocker = new AutoMoqer();
-            mocker.SetConstant(db);
-
-            var episodes = Builder<Episode>.CreateListOfSize(4)
-                .WhereAll()
-                .Have(c => c.SeriesId = 10)
-                .Have(c => c.SeasonNumber = 1)
-                .WhereTheFirst(2)
-                .Have(c => c.Ignored = false)
-                .AndTheRemaining()
-                .Have(c => c.Ignored = true)
-                .Build().ToList();
-
-            episodes.ForEach(c => db.Insert(c));
-
-            var newEpisode = Builder<Episode>.CreateNew()
-                .With(e => e.SeriesId = 10)
-                .With(e => e.SeasonNumber = 1)
-                .With(e => e.EpisodeNumber = 8)
-                .With(e => e.SeasonNumber = 1)
-                .With(e => e.Ignored = false)
-                .Build();
-
-            //Act
-            mocker.Resolve<EpisodeProvider>().AddEpisode(newEpisode);
-
-            //Assert
-            var episodesInDb = db.Fetch<Episode>(@"SELECT * FROM Episodes");
-
-            episodesInDb.Should().HaveCount(5);
-            episodesInDb.Where(e => e.EpisodeNumber == 8 && !e.Ignored).Should().HaveCount(1);
-
-            mocker.VerifyAllMocks();
-        }
-
-        [Test]
-        public void IgnoreEpisode_Ignore()
-        {
-            var db = MockLib.GetEmptyDatabase();
-            var mocker = new AutoMoqer();
-            mocker.SetConstant(db);
-
-            var episodes = Builder<Episode>.CreateListOfSize(4)
-                .WhereAll()
-                .Have(c => c.SeriesId = 10)
-                .Have(c => c.SeasonNumber = 1)
-                .Have(c => c.Ignored = false)
-                .Build().ToList();
-
-            episodes.ForEach(c => db.Insert(c));
-
-            //Act
-            mocker.Resolve<EpisodeProvider>().SetEpisodeIgnore(1, true);
-
-            //Assert
-            var episodesInDb = db.Fetch<Episode>(@"SELECT * FROM Episodes");
-
-            episodesInDb.Should().HaveCount(4);
-            episodesInDb.Where(e => e.Ignored).Should().HaveCount(1);
-
-            mocker.VerifyAllMocks();
-        }
-
-        [Test]
-        public void IgnoreEpisode_RemoveIgnore()
-        {
-            var db = MockLib.GetEmptyDatabase();
-            var mocker = new AutoMoqer();
-            mocker.SetConstant(db);
-
-            var episodes = Builder<Episode>.CreateListOfSize(4)
-                .WhereAll()
-                .Have(c => c.SeriesId = 10)
-                .Have(c => c.SeasonNumber = 1)
-                .Have(c => c.Ignored = true)
-                .Build().ToList();
-
-            episodes.ForEach(c => db.Insert(c));
-
-            //Act
-            mocker.Resolve<EpisodeProvider>().SetEpisodeIgnore(1, false);
-
-            //Assert
-            var episodesInDb = db.Fetch<Episode>(@"SELECT * FROM Episodes");
-
-            episodesInDb.Should().HaveCount(4);
-            episodesInDb.Where(e => !e.Ignored).Should().HaveCount(1);
-
-            mocker.VerifyAllMocks();
-        }
-
-        [Test]
-        public void IgnoreSeason_Ignore()
-        {
-            var db = MockLib.GetEmptyDatabase();
-            var mocker = new AutoMoqer();
-            mocker.SetConstant(db);
-
-            var episodes = Builder<Episode>.CreateListOfSize(4)
-                .WhereAll()
-                .Have(c => c.SeriesId = 10)
-                .Have(c => c.SeasonNumber = 1)
-                .Have(c => c.Ignored = false)
-                .Build().ToList();
-
-            episodes.ForEach(c => db.Insert(c));
-
-            //Act
-            mocker.Resolve<EpisodeProvider>().SetSeasonIgnore(10, 1, true);
-
-            //Assert
-            var episodesInDb = db.Fetch<Episode>(@"SELECT * FROM Episodes");
-
-            episodesInDb.Should().HaveCount(4);
-            episodesInDb.Where(e => e.Ignored).Should().HaveCount(4);
-
-            mocker.VerifyAllMocks();
-        }
-
-        [Test]
-        public void IgnoreSeason_RemoveIgnore()
-        {
-            var db = MockLib.GetEmptyDatabase();
-            var mocker = new AutoMoqer();
-            mocker.SetConstant(db);
-
-            var episodes = Builder<Episode>.CreateListOfSize(4)
-                .WhereAll()
-                .Have(c => c.SeriesId = 10)
-                .Have(c => c.SeasonNumber = 1)
-                .Have(c => c.Ignored = true)
-                .Build().ToList();
-
-            episodes.ForEach(c => db.Insert(c));
-
-            //Act
-            mocker.Resolve<EpisodeProvider>().SetSeasonIgnore(10, 1, false);
-
-            //Assert
-            var episodesInDb = db.Fetch<Episode>(@"SELECT * FROM Episodes");
-
-            episodesInDb.Should().HaveCount(4);
-            episodesInDb.Where(e => !e.Ignored).Should().HaveCount(4);
-
-            mocker.VerifyAllMocks();
-        }
-
-        [Test]
-        public void IgnoreSeason_Ignore_Half()
-        {
-            var db = MockLib.GetEmptyDatabase();
-            var mocker = new AutoMoqer();
-            mocker.SetConstant(db);
-
-            var episodes = Builder<Episode>.CreateListOfSize(4)
-                .WhereAll()
-                .Have(c => c.SeriesId = 10)
-                .Have(c => c.SeasonNumber = 1)
-                .WhereTheFirst(2)
-                .Have(c => c.Ignored = false)
-                .AndTheRemaining()
-                .Have(c => c.Ignored = true)
-                .Build().ToList();
-
-            episodes.ForEach(c => db.Insert(c));
-
-            //Act
-            mocker.Resolve<EpisodeProvider>().SetSeasonIgnore(10, 1, true);
-
-            //Assert
-            var episodesInDb = db.Fetch<Episode>(@"SELECT * FROM Episodes");
-
-            episodesInDb.Should().HaveCount(4);
-            episodesInDb.Where(e => e.Ignored).Should().HaveCount(4);
-
-            mocker.VerifyAllMocks();
-        }
-
-        [Test]
-        public void EpisodesWithoutFiles_no_specials()
-        {
-            var db = MockLib.GetEmptyDatabase();
-            var mocker = new AutoMoqer();
-            mocker.SetConstant(db);
-
-            var series = Builder<Series>.CreateNew()
-                .With(s => s.SeriesId = 10)
-                .Build();
-
-            var episodes = Builder<Episode>.CreateListOfSize(4)
-                .WhereAll()
-                .Have(c => c.SeriesId = 10)
-                .Have(c => c.SeasonNumber = 1)
-                .Have(c => c.AirDate = DateTime.Today.AddDays(-4))
-                .Have(c => c.Ignored = true)
-                .WhereTheFirst(2)
-                .Have(c => c.EpisodeFileId = 0)
-                .WhereSection(1, 2)
-                .Have(c => c.Ignored = false)
-                .Build().ToList();
-
-            var specials = Builder<Episode>.CreateListOfSize(2)
-                .WhereAll()
-                .Have(c => c.SeriesId = 10)
-                .Have(c => c.SeasonNumber = 0)
-                .Have(c => c.AirDate = DateTime.Today.AddDays(-4))
-                .Have(c => c.EpisodeFileId = 0)
-                .WhereTheFirst(1)
-                .Have(c => c.Ignored = true)
-                .AndTheRemaining()
-                .Have(c => c.Ignored = false)
-                .Build().ToList();
-
-            db.Insert(series);
-            db.InsertMany(episodes);
-            db.InsertMany(specials);
-
-            //Act
-            var missingFiles = mocker.Resolve<EpisodeProvider>().EpisodesWithoutFiles(false);
-
-            //Assert
-            missingFiles.Should().HaveCount(1);
-            missingFiles.Where(e => e.EpisodeFileId == 0).Should().HaveCount(1);
-
-            mocker.VerifyAllMocks();
-        }
-
-        [Test]
-        public void EpisodesWithoutFiles_with_specials()
-        {
-            var db = MockLib.GetEmptyDatabase();
-            var mocker = new AutoMoqer();
-            mocker.SetConstant(db);
-
-            var series = Builder<Series>.CreateNew()
-                .With(s => s.SeriesId = 10)
-                .Build();
-
-            var episodes = Builder<Episode>.CreateListOfSize(4)
-                .WhereAll()
-                .Have(c => c.SeriesId = 10)
-                .Have(c => c.SeasonNumber = 1)
-                .Have(c => c.AirDate = DateTime.Today.AddDays(-4))
-                .Have(c => c.Ignored = true)
-                .WhereTheFirst(2)
-                .Have(c => c.EpisodeFileId = 0)
-                .WhereSection(1, 2)
-                .Have(c => c.Ignored = false)
-                .Build().ToList();
-
-            var specials = Builder<Episode>.CreateListOfSize(2)
-                .WhereAll()
-                .Have(c => c.SeriesId = 10)
-                .Have(c => c.SeasonNumber = 0)
-                .Have(c => c.AirDate = DateTime.Today.AddDays(-4))
-                .Have(c => c.EpisodeFileId = 0)
-                .WhereTheFirst(1)
-                .Have(c => c.Ignored = true)
-                .AndTheRemaining()
-                .Have(c => c.Ignored = false)
-                .Build().ToList();
-
-            db.Insert(series);
-            db.InsertMany(episodes);
-            db.InsertMany(specials);
-
-            //Act
-            var missingFiles = mocker.Resolve<EpisodeProvider>().EpisodesWithoutFiles(true);
-
-            //Assert
-            missingFiles.Should().HaveCount(2);
-            missingFiles.Where(e => e.EpisodeFileId == 0).Should().HaveCount(2);
-
-            mocker.VerifyAllMocks();
-        }
-
-        [Test]
-        public void EpisodesWithFiles_success()
-        {
-            var db = MockLib.GetEmptyDatabase();
-            var mocker = new AutoMoqer();
-            mocker.SetConstant(db);
-
-            var series = Builder<Series>.CreateNew()
-                .With(s => s.SeriesId = 10)
-                .Build();
-
-            var episodeFile = Builder<EpisodeFile>.CreateNew()
-                .With(c => c.EpisodeFileId = 1)
-                .Build();
-
-            var episodes = Builder<Episode>.CreateListOfSize(2)
-                .WhereAll()
-                .Have(c => c.SeriesId = 10)
-                .Have(c => c.SeasonNumber = 1)
-                .Have(c => c.AirDate = DateTime.Today.AddDays(-4))
-                .Have(c => c.Ignored = true)
-                .Have(c => c.EpisodeFile = episodeFile)
-                .Have(c => c.EpisodeFileId = episodeFile.EpisodeFileId)
-                .Build().ToList();
-
-            db.Insert(series);
-            db.Insert(episodeFile);
-            db.InsertMany(episodes);
-
-            //Act
-            var withFiles = mocker.Resolve<EpisodeProvider>().EpisodesWithFiles();
-
-            //Assert
-            withFiles.Should().HaveCount(2);
-            withFiles.Where(e => e.EpisodeFileId == 0).Should().HaveCount(0);
-            withFiles.Where(e => e.EpisodeFile == null).Should().HaveCount(0);
-
-            foreach (var withFile in withFiles)
-            {
-                withFile.EpisodeFile.Should().NotBeNull();
-                withFile.Series.Title.Should().NotBeNullOrEmpty();
-            }
-
-            mocker.VerifyAllMocks();
-        }
-
-        [Test]
-        public void EpisodesWithFiles_no_files()
-        {
-            var db = MockLib.GetEmptyDatabase();
-            var mocker = new AutoMoqer();
-            mocker.SetConstant(db);
-
-            var series = Builder<Series>.CreateNew()
-                .With(s => s.SeriesId = 10)
-                .Build();
-
-            var episodes = Builder<Episode>.CreateListOfSize(2)
-                .WhereAll()
-                .Have(c => c.SeriesId = 10)
-                .Have(c => c.SeasonNumber = 1)
-                .Have(c => c.AirDate = DateTime.Today.AddDays(-4))
-                .Have(c => c.Ignored = true)
-                .Have(c => c.EpisodeFileId = 0)
-                .Build().ToList();
-
-            db.Insert(series);
-            db.InsertMany(episodes);
-
-            //Act
-            var withFiles = mocker.Resolve<EpisodeProvider>().EpisodesWithFiles();
-
-            //Assert
-            withFiles.Should().HaveCount(0);
-
-            mocker.VerifyAllMocks();
-        }
-
-        [Test]
-        public void GetEpisodesByFileId_multi_episodes()
-        {
-            var db = MockLib.GetEmptyDatabase();
-            var mocker = new AutoMoqer();
-            mocker.SetConstant(db);
-
-            var series = Builder<Series>.CreateNew()
-                .With(s => s.SeriesId = 10)
-                .Build();
-
-            var fakeEpisodes = Builder<Episode>.CreateListOfSize(2)
-                .WhereAll()
-                .Have(c => c.SeriesId = 10)
-                .Have(c => c.SeasonNumber = 1)
-                .Have(c => c.EpisodeFileId = 12345)
-                .Build();
-
-            db.Insert(series);
-            db.InsertMany(fakeEpisodes);
-
-            //Act
-            var episodes = mocker.Resolve<EpisodeProvider>().GetEpisodesByFileId(12345);
-
-            //Assert
-            episodes.Should().HaveCount(2);
-            mocker.VerifyAllMocks();
-        }
-
-        [Test]
-        public void GetEpisodesByFileId_single_episode()
-        {
-            var db = MockLib.GetEmptyDatabase();
-            var mocker = new AutoMoqer();
-            mocker.SetConstant(db);
-
-            var series = Builder<Series>.CreateNew()
-                .With(s => s.SeriesId = 10)
-                .Build();
-
-            var fakeEpisode = Builder<Episode>.CreateNew()
-                .With(c => c.SeriesId = 10)
-                .With(c => c.SeasonNumber = 1)
-                .With(c => c.EpisodeFileId = 12345)
-                .Build();
-
-            db.Insert(series);
-            db.Insert(fakeEpisode);
-
-            //Act
-            var episodes = mocker.Resolve<EpisodeProvider>().GetEpisodesByFileId(12345);
-
-            //Assert
-            episodes.Should().HaveCount(1);
-            episodes.First().ShouldHave().AllPropertiesBut(e => e.Series).EqualTo(fakeEpisode);
-            mocker.VerifyAllMocks();
-        }
-
-        [Test]
-        public void IsFirstOrLastEpisodeInSeason_false()
-        {
-            var db = MockLib.GetEmptyDatabase();
-            var mocker = new AutoMoqer();
-            mocker.SetConstant(db);
-
-            var fakeEpisodes = Builder<Episode>.CreateListOfSize(10)
-                .WhereAll()
-                .Have(c => c.SeriesId = 10)
-                .Have(c => c.SeasonNumber = 1)
-                .Build();
-
-            db.InsertMany(fakeEpisodes);
-
-            //Act
-            var result = mocker.Resolve<EpisodeProvider>().IsFirstOrLastEpisodeOfSeason(10, 1, 5);
-
-            //Assert
-            result.Should().BeFalse();
-        }
-
-        [Test]
-        public void IsFirstOrLastEpisodeInSeason_true_first()
-        {
-            var db = MockLib.GetEmptyDatabase();
-            var mocker = new AutoMoqer();
-            mocker.SetConstant(db);
-
-            var fakeEpisodes = Builder<Episode>.CreateListOfSize(10)
-                .WhereAll()
-                .Have(c => c.SeriesId = 10)
-                .Have(c => c.SeasonNumber = 1)
-                .Build();
-
-            db.InsertMany(fakeEpisodes);
-
-            //Act
-            var result = mocker.Resolve<EpisodeProvider>().IsFirstOrLastEpisodeOfSeason(10, 1, 1);
-
-            //Assert
-            result.Should().BeFalse();
-        }
-
-        [Test]
-        public void IsFirstOrLastEpisodeInSeason_true_last()
-        {
-            var db = MockLib.GetEmptyDatabase();
-            var mocker = new AutoMoqer();
-            mocker.SetConstant(db);
-
-            var fakeEpisodes = Builder<Episode>.CreateListOfSize(10)
-                .WhereAll()
-                .Have(c => c.SeriesId = 10)
-                .Have(c => c.SeasonNumber = 1)
-                .Build();
-
-            db.InsertMany(fakeEpisodes);
-
-            //Act
-            var result = mocker.Resolve<EpisodeProvider>().IsFirstOrLastEpisodeOfSeason(10, 1, 10);
-
-            //Assert
-            result.Should().BeFalse();
-        }
-
-        [TestCase("The Office (US) - S01E01 - Episode Title", PostDownloadStatusType.Unpacking, 1)]
-        [TestCase("The Office (US) - S01E01 - Episode Title", PostDownloadStatusType.Failed, 1)]
-        [TestCase("The Office (US) - S01E01E02 - Episode Title", PostDownloadStatusType.Unpacking, 2)]
-        [TestCase("The Office (US) - S01E01E02 - Episode Title", PostDownloadStatusType.Failed, 2)]
-        [TestCase("The Office (US) - Season 01 - Episode Title", PostDownloadStatusType.Unpacking, 10)]
-        [TestCase("The Office (US) - Season 01 - Episode Title", PostDownloadStatusType.Failed, 10)]
-        public void SetPostDownloadStatus(string folderName, PostDownloadStatusType postDownloadStatus, int episodeCount)
-        {
-            var db = MockLib.GetEmptyDatabase();
-            var mocker = new AutoMoqer();
-            mocker.SetConstant(db);
-
-            var fakeSeries = Builder<Series>.CreateNew()
-                .With(s => s.SeriesId = 12345)
-                .With(s => s.CleanTitle = "officeus")
-                .Build();
-
-            var fakeEpisodes = Builder<Episode>.CreateListOfSize(episodeCount)
-                .WhereAll()
-                .Have(c => c.SeriesId = 12345)
-                .Have(c => c.SeasonNumber = 1)
-                .Have(c => c.PostDownloadStatus = PostDownloadStatusType.Unknown)
-                .Build();
-
-            db.Insert(fakeSeries);
-            db.InsertMany(fakeEpisodes);
-
-            mocker.GetMock<SeriesProvider>().Setup(s => s.FindSeries("officeus")).Returns(fakeSeries);
-
-            //Act
-            mocker.Resolve<EpisodeProvider>().SetPostDownloadStatus(fakeEpisodes.Select(e => e.EpisodeId).ToList(), postDownloadStatus);
-
-            //Assert
-            var result = db.Fetch<Episode>();
-            result.Where(e => e.PostDownloadStatus == postDownloadStatus).Count().Should().Be(episodeCount);
-        }
-
-        [Test]
-<<<<<<< HEAD
-        public void SetPostDownloadStatus_Invalid_EpisodeId()
-        {
-            var db = MockLib.GetEmptyDatabase();
-            var mocker = new AutoMoqer();
-            mocker.SetConstant(db);
-
-            var postDownloadStatus = PostDownloadStatusType.Failed;
-
-            var fakeSeries = Builder<Series>.CreateNew()
-                .With(s => s.SeriesId = 12345)
-                .With(s => s.CleanTitle = "officeus")
-                .Build();
-
-            var fakeEpisodes = Builder<Episode>.CreateListOfSize(1)
-                .WhereAll()
-                .Have(c => c.SeriesId = 12345)
-                .Have(c => c.SeasonNumber = 1)
-                .Have(c => c.PostDownloadStatus = PostDownloadStatusType.Unknown)
-                .Build();
-
-            db.Insert(fakeSeries);
-            db.InsertMany(fakeEpisodes);
-
-            mocker.GetMock<SeriesProvider>().Setup(s => s.FindSeries("officeus")).Returns(fakeSeries);
-
-            //Act
-            mocker.Resolve<EpisodeProvider>().SetPostDownloadStatus(new List<int>{300}, postDownloadStatus);
-
-            //Assert
-            var result = db.Fetch<Episode>();
-            result.Where(e => e.PostDownloadStatus == postDownloadStatus).Count().Should().Be(0);
-        }
-
-        [Test]
-        [ExpectedException(typeof(SqlCeException))]
-        public void SetPostDownloadStatus_No_EpisodeId_In_Database()
-        {
-            var db = MockLib.GetEmptyDatabase();
-            var mocker = new AutoMoqer();
-            mocker.SetConstant(db);
-
-            var postDownloadStatus = PostDownloadStatusType.Failed;
-
-            var fakeSeries = Builder<Series>.CreateNew()
-                .With(s => s.SeriesId = 12345)
-                .With(s => s.CleanTitle = "officeus")
-                .Build();
-
-            var fakeEpisodes = Builder<Episode>.CreateListOfSize(1)
-                .WhereAll()
-                .Have(c => c.SeriesId = 12345)
-                .Have(c => c.SeasonNumber = 1)
-                .Have(c => c.PostDownloadStatus = PostDownloadStatusType.Unknown)
-                .Build();
-
-            db.Insert(fakeSeries);
-            db.InsertMany(fakeEpisodes);
-
-            mocker.GetMock<SeriesProvider>().Setup(s => s.FindSeries("officeus")).Returns(fakeSeries);
-
-            //Act
-            mocker.Resolve<EpisodeProvider>().SetPostDownloadStatus(new List<int>(), postDownloadStatus);
-
-            //Assert
-            var result = db.Fetch<Episode>();
-            result.Where(e => e.PostDownloadStatus == postDownloadStatus).Count().Should().Be(0);
-=======
-        [ExpectedException(typeof(ArgumentException))]
-        public void SetPostDownloadStatus_should_throw_if_episode_list_is_empty()
-        {
-            var mocker = new AutoMoqer();
-            mocker.Resolve<EpisodeProvider>().SetPostDownloadStatus(new List<int>(), PostDownloadStatusType.Failed);
->>>>>>> 17304275
-        }
-    }
-}+﻿// ReSharper disable RedundantUsingDirective
+using System;
+using System.Collections.Generic;
+using System.Data.SqlServerCe;
+using System.Linq;
+using AutoMoq;
+using FizzWare.NBuilder;
+using FluentAssertions;
+using Moq;
+using NUnit.Framework;
+using NzbDrone.Core.Model;
+using NzbDrone.Core.Providers;
+using NzbDrone.Core.Providers.Core;
+using NzbDrone.Core.Repository;
+using NzbDrone.Core.Repository.Quality;
+using NzbDrone.Core.Test.Framework;
+using PetaPoco;
+using TvdbLib.Data;
+
+namespace NzbDrone.Core.Test
+{
+    [TestFixture]
+    // ReSharper disable InconsistentNaming
+    public class EpisodeProviderTest : TestBase
+    {
+        [Test]
+        public void GetEpisodes_exists()
+        {
+            var mocker = new AutoMoqer();
+            var db = MockLib.GetEmptyDatabase();
+            mocker.SetConstant(db);
+
+            var fakeSeries = Builder<Series>.CreateNew().Build();
+            var fakeEpisodes = Builder<Episode>.CreateListOfSize(5)
+                .WhereAll().Have(e => e.SeriesId = 1).Have(e => e.EpisodeFileId = 0).Build();
+
+            db.Insert(fakeSeries);
+            db.InsertMany(fakeEpisodes);
+
+            //Act
+            var episode = mocker.Resolve<EpisodeProvider>().GetEpisode(1);
+
+            //Assert
+            episode.ShouldHave().AllPropertiesBut(e => e.Series, e => e.EpisodeFile).EqualTo(fakeEpisodes.First());
+            episode.Series.ShouldHave().AllPropertiesBut(s => s.EpisodeCount, s => s.EpisodeFileCount, s => s.SeasonCount, s => s.NextAiring).EqualTo(fakeSeries);
+        }
+
+        [Test]
+        public void GetEpisodes_by_season_episode_exists()
+        {
+            var mocker = new AutoMoqer();
+            var db = MockLib.GetEmptyDatabase();
+            mocker.SetConstant(db);
+
+            var fakeSeries = Builder<Series>.CreateNew()
+                .With(s => s.SeriesId = 1)
+                .Build();
+            var fakeEpisodes = Builder<Episode>.CreateNew()
+                .With(e => e.SeriesId = 1)
+                .With(e => e.EpisodeNumber = 1)
+                .And(e => e.SeasonNumber = 2)
+                .With(e => e.EpisodeFileId = 0).Build();
+
+            db.Insert(fakeSeries);
+            db.Insert(fakeEpisodes);
+
+            //Act
+            var episode = mocker.Resolve<EpisodeProvider>().GetEpisode(fakeSeries.SeriesId, 2, 1);
+
+            //Assert
+            episode.ShouldHave().AllPropertiesBut(e => e.Series).EqualTo(fakeEpisodes);
+            episode.Series.ShouldHave().AllPropertiesBut(s => s.EpisodeCount, s => s.EpisodeFileCount, s => s.SeasonCount, s => s.NextAiring).EqualTo(fakeSeries);
+        }
+
+        [Test]
+        public void GetEpisodes_by_season_episode_doesnt_exists()
+        {
+            var mocker = new AutoMoqer();
+            var db = MockLib.GetEmptyDatabase();
+            mocker.SetConstant(db);
+
+
+
+            //Act
+            var episode = mocker.Resolve<EpisodeProvider>().GetEpisode(1, 1, 1);
+
+            //Assert
+            episode.Should().BeNull();
+        }
+
+        [Test]
+        public void GetEpisode_with_EpisodeFile()
+        {
+            var mocker = new AutoMoqer();
+            var db = MockLib.GetEmptyDatabase();
+            mocker.SetConstant(db);
+
+            var fakeSeries = Builder<Series>.CreateNew().Build();
+            var fakeFile = Builder<EpisodeFile>.CreateNew().With(f => f.EpisodeFileId).Build();
+            var fakeEpisodes = Builder<Episode>.CreateListOfSize(5)
+                .WhereAll().Have(e => e.SeriesId = 1).WhereTheFirst(1).Have(e => e.EpisodeFileId = 1).Have(e => e.EpisodeFile = fakeFile).Build();
+
+            db.Insert(fakeSeries);
+            db.InsertMany(fakeEpisodes);
+            db.Insert(fakeFile);
+
+            //Act
+            var episode = mocker.Resolve<EpisodeProvider>().GetEpisode(1);
+
+            //Assert
+            episode.ShouldHave().AllPropertiesBut(e => e.Series, e => e.EpisodeFile).EqualTo(fakeEpisodes.First());
+            episode.Series.ShouldHave().AllPropertiesBut(s => s.EpisodeCount, s => s.EpisodeFileCount, s => s.SeasonCount, s => s.NextAiring).EqualTo(fakeSeries);
+            episode.EpisodeFile.Should().NotBeNull();
+        }
+
+        [Test]
+        [ExpectedException(typeof(InvalidOperationException), ExpectedMessage = "Sequence contains no elements")]
+        public void GetEpisodes_invalid_series()
+        {
+            var mocker = new AutoMoqer();
+            var db = MockLib.GetEmptyDatabase();
+            mocker.SetConstant(db);
+
+            mocker.Resolve<SeriesProvider>();
+
+            var fakeEpisodes = Builder<Episode>.CreateListOfSize(5)
+                    .WhereAll().Have(e => e.SeriesId = 1).Build();
+
+
+            db.InsertMany(fakeEpisodes);
+
+
+            //Act
+            mocker.Resolve<EpisodeProvider>().GetEpisode(1);
+        }
+
+        [Test]
+        public void AttachSeries_empty_list()
+        {
+            var mocker = new AutoMoqer();
+
+
+            //Act
+            var result = mocker.Resolve<EpisodeProvider>().AttachSeries(new List<Episode>());
+
+            //Assert
+            result.Should().HaveCount(0);
+        }
+
+        [Test]
+        public void AttachSeries_list_success()
+        {
+            var mocker = new AutoMoqer();
+
+            var fakeSeries = Builder<Series>.CreateNew().With(s => s.SeriesId = 12).Build();
+            var fakeEpisodes = Builder<Episode>.CreateListOfSize(5)
+                .WhereAll().Have(e => e.SeriesId = 12).Build();
+
+            mocker.GetMock<SeriesProvider>()
+                .Setup(c => c.GetSeries(12))
+                .Returns(fakeSeries);
+
+            //Act
+
+            fakeEpisodes.Should().OnlyContain(e => e.Series == null);
+            var returnedSeries = mocker.Resolve<EpisodeProvider>().AttachSeries(fakeEpisodes);
+
+            //Assert
+            fakeEpisodes.Should().OnlyContain(e => e.Series == fakeSeries);
+            returnedSeries.Should().BeEquivalentTo(fakeEpisodes);
+        }
+
+        [Test]
+        public void AttachSeries_null_episode_should_return_null()
+        {
+            var mocker = new AutoMoqer();
+
+            Episode episode = null;
+
+            //Act
+            var result = mocker.Resolve<EpisodeProvider>().AttachSeries(episode);
+
+            //Assert
+            result.Should().BeNull();
+        }
+
+        [Test]
+        public void AttachSeries_single_success()
+        {
+            var mocker = new AutoMoqer();
+
+            var fakeSeries = Builder<Series>.CreateNew().With(s => s.SeriesId = 12).Build();
+            var fakeEpisodes = Builder<Episode>.CreateNew().With(e => e.SeriesId = 12).Build();
+
+            mocker.GetMock<SeriesProvider>()
+                .Setup(c => c.GetSeries(12))
+                .Returns(fakeSeries);
+
+            //Act
+            var returnedEpisode = mocker.Resolve<EpisodeProvider>().AttachSeries(fakeEpisodes);
+
+            //Assert
+            fakeEpisodes.Series.Should().Be(fakeSeries);
+            returnedEpisode.Should().Be(fakeEpisodes);
+        }
+
+        [Test]
+        [ExpectedException(typeof(InvalidOperationException), ExpectedMessage = "Sequence contains no elements")]
+        public void AttachSeries_single_invalid_series()
+        {
+            var mocker = new AutoMoqer();
+            mocker.SetConstant(MockLib.GetEmptyDatabase());
+            mocker.Resolve<SeriesProvider>();
+            var fakeEpisodes = Builder<Episode>.CreateNew().With(e => e.SeriesId = 12).Build();
+
+            //Act
+            var returnedEpisode = mocker.Resolve<EpisodeProvider>().AttachSeries(fakeEpisodes);
+        }
+
+        [Test]
+        public void GetEpisodesBySeason_success()
+        {
+            var fakeSeries = Builder<Series>.CreateNew()
+                .With(s => s.SeriesId = 12)
+                .Build();
+
+            var episodes = Builder<Episode>.CreateListOfSize(10)
+                .WhereAll().Have(c => c.SeriesId = 12)
+                .WhereTheFirst(5).Have(c => c.SeasonNumber = 1)
+                .AndTheRemaining().Have(c => c.SeasonNumber = 2).Build();
+
+            var db = MockLib.GetEmptyDatabase();
+            var mocker = new AutoMoqer();
+            mocker.SetConstant(db);
+
+            db.Insert(fakeSeries);
+            db.InsertMany(episodes);
+
+            //Act
+            var seasonEposodes = mocker.Resolve<EpisodeProvider>().GetEpisodesBySeason(12, 2);
+
+            //Assert
+            db.Fetch<Episode>().Should().HaveCount(10);
+            seasonEposodes.Should().HaveCount(5);
+        }
+
+        [Test]
+        public void RefreshEpisodeInfo_emptyRepo()
+        {
+            //Arrange
+            const int seriesId = 71663;
+            const int episodeCount = 10;
+
+            var fakeEpisodes = Builder<TvdbSeries>.CreateNew().With(
+                c => c.Episodes =
+                     new List<TvdbEpisode>(Builder<TvdbEpisode>.CreateListOfSize(episodeCount).
+                                               WhereAll()
+                                               .Have(l => l.Language = new TvdbLanguage(0, "eng", "a"))
+                                               .Build())
+                ).With(c => c.Id = seriesId).Build();
+
+            var fakeSeries = Builder<Series>.CreateNew().With(c => c.SeriesId = seriesId).Build();
+
+
+            var mocker = new AutoMoqer();
+
+            var db = MockLib.GetEmptyDatabase();
+            mocker.SetConstant(db);
+
+            db.Insert(fakeSeries);
+
+            mocker.GetMock<TvDbProvider>()
+                .Setup(c => c.GetSeries(seriesId, true))
+                .Returns(fakeEpisodes);
+
+
+            //Act
+            mocker.Resolve<EpisodeProvider>().RefreshEpisodeInfo(fakeSeries);
+
+            //Assert
+            var actualCount = mocker.Resolve<EpisodeProvider>().GetEpisodeBySeries(seriesId).ToList().Count;
+            mocker.GetMock<TvDbProvider>().VerifyAll();
+            actualCount.Should().Be(episodeCount);
+            mocker.VerifyAllMocks();
+        }
+
+        [Test]
+        public void RefreshEpisodeInfo_should_set_older_than_1900_to_null()
+        {
+            //Arrange
+            const int seriesId = 71663;
+
+            var fakeEpisodes = Builder<TvdbSeries>.CreateNew().With(
+                c => c.Episodes =
+                     new List<TvdbEpisode>(Builder<TvdbEpisode>.CreateListOfSize(10).
+                                               WhereAll()
+                                               .Have(l => l.Language = new TvdbLanguage(0, "eng", "a"))
+                                               .WhereTheFirst(7).Have(e => e.FirstAired = new DateTime(1800, 1, 1))
+                                               .AndTheRemaining().Have(e => e.FirstAired = DateTime.Now)
+                                               .Build())
+                ).With(c => c.Id = seriesId).Build();
+
+            var fakeSeries = Builder<Series>.CreateNew().With(c => c.SeriesId = seriesId).Build();
+
+            var mocker = new AutoMoqer();
+
+            var db = MockLib.GetEmptyDatabase();
+            mocker.SetConstant(db);
+
+            db.Insert(fakeSeries);
+
+            mocker.GetMock<TvDbProvider>()
+                .Setup(c => c.GetSeries(seriesId, true))
+                .Returns(fakeEpisodes);
+
+
+            //Act
+            mocker.Resolve<EpisodeProvider>().RefreshEpisodeInfo(fakeSeries);
+
+            //Assert
+            var storedEpisodes = mocker.Resolve<EpisodeProvider>().GetEpisodeBySeries(seriesId).ToList();
+            storedEpisodes.Should().HaveCount(10);
+            storedEpisodes.Where(e => e.AirDate == null).Should().HaveCount(7);
+            storedEpisodes.Where(e => e.AirDate != null).Should().HaveCount(3);
+
+            mocker.VerifyAllMocks();
+        }
+
+        [Test]
+        public void RefreshEpisodeInfo_ignore_episode_zero()
+        {
+            //Arrange
+            const int seriesId = 71663;
+            const int episodeCount = 10;
+
+            var fakeEpisodes = Builder<TvdbSeries>.CreateNew().With(
+                c => c.Episodes =
+                     new List<TvdbEpisode>(Builder<TvdbEpisode>.CreateListOfSize(episodeCount).
+                                               WhereAll()
+                                               .Have(l => l.Language = new TvdbLanguage(0, "eng", "a"))
+                                               .WhereTheFirst(1)
+                                               .Has(e => e.EpisodeNumber = 0)
+                                               .Has(e => e.SeasonNumber = 15)
+                                               .Build())
+                ).With(c => c.Id = seriesId).Build();
+
+            var fakeSeries = Builder<Series>.CreateNew().With(c => c.SeriesId = seriesId).Build();
+
+            var mocker = new AutoMoqer();
+
+            var db = MockLib.GetEmptyDatabase();
+            mocker.SetConstant(db);
+
+            db.Insert(fakeSeries);
+
+            mocker.GetMock<TvDbProvider>()
+                .Setup(c => c.GetSeries(seriesId, true))
+                .Returns(fakeEpisodes);
+
+
+            //Act
+            mocker.Resolve<EpisodeProvider>().RefreshEpisodeInfo(fakeSeries);
+
+            //Assert
+            var result = mocker.Resolve<EpisodeProvider>().GetEpisodeBySeries(seriesId).ToList();
+            mocker.GetMock<TvDbProvider>().VerifyAll();
+            result.Should().HaveCount(episodeCount);
+            mocker.VerifyAllMocks();
+            result.Where(e => e.EpisodeNumber == 0 && e.SeasonNumber == 15).Single().Ignored.Should().BeTrue();
+        }
+
+        [Test]
+        public void new_episodes_only_calls_Insert()
+        {
+            const int seriesId = 71663;
+            var tvdbSeries = Builder<TvdbSeries>.CreateNew()
+                .With(c => c.Episodes = new List<TvdbEpisode>(Builder<TvdbEpisode>.CreateListOfSize(5).Build())
+                ).With(c => c.Id = seriesId).Build();
+
+            var fakeSeries = Builder<Series>.CreateNew().With(c => c.SeriesId = seriesId).Build();
+
+            var currentEpisodes = new List<Episode>();
+
+            var mocker = new AutoMoqer();
+            var db = MockLib.GetEmptyDatabase();
+            mocker.SetConstant(db);
+
+            mocker.GetMock<TvDbProvider>(MockBehavior.Strict)
+                .Setup(c => c.GetSeries(seriesId, true))
+                .Returns(tvdbSeries);
+
+            mocker.GetMock<IDatabase>()
+                .Setup(d => d.Fetch<Episode, Series, EpisodeFile>(It.IsAny<String>(), It.IsAny<Object[]>()))
+                .Returns(currentEpisodes);
+
+
+            //Act
+            mocker.Resolve<EpisodeProvider>().RefreshEpisodeInfo(fakeSeries);
+
+            //Assert
+            mocker.GetMock<IDatabase>().Verify(c => c.InsertMany(It.Is<IEnumerable<Episode>>(l => l.Count() == 5)), Times.Once());
+            mocker.GetMock<IDatabase>().Verify(c => c.Update(It.IsAny<IEnumerable<Episode>>()), Times.Never());
+
+            mocker.VerifyAllMocks();
+        }
+
+        [Test]
+        public void existing_episodes_only_calls_Update()
+        {
+            const int seriesId = 71663;
+            var tvdbSeries = Builder<TvdbSeries>.CreateNew()
+                .With(c => c.Episodes = new List<TvdbEpisode>(Builder<TvdbEpisode>.CreateListOfSize(5).Build())
+                ).With(c => c.Id = seriesId).Build();
+
+            var fakeSeries = Builder<Series>.CreateNew().With(c => c.SeriesId = seriesId).Build();
+
+            var currentEpisodes = new List<Episode>();
+            foreach (var tvDbEpisode in tvdbSeries.Episodes)
+            {
+                currentEpisodes.Add(new Episode { TvDbEpisodeId = tvDbEpisode.Id, Series = fakeSeries });
+            }
+
+            var mocker = new AutoMoqer();
+
+            mocker.GetMock<TvDbProvider>(MockBehavior.Strict)
+                .Setup(c => c.GetSeries(seriesId, true))
+                .Returns(tvdbSeries);
+
+            mocker.GetMock<IDatabase>()
+                .Setup(d => d.Fetch<Episode, Series, EpisodeFile>(It.IsAny<String>(), It.IsAny<Object[]>()))
+                .Returns(currentEpisodes);
+
+            //Act
+            mocker.Resolve<EpisodeProvider>().RefreshEpisodeInfo(fakeSeries);
+
+            //Assert
+            mocker.GetMock<IDatabase>().Verify(c => c.InsertMany(It.Is<IEnumerable<Episode>>(l => l.Count() == 0)), Times.Once());
+            mocker.GetMock<IDatabase>().Verify(c => c.UpdateMany(It.Is<IEnumerable<Episode>>(l => l.Count() == 5)), Times.Once());
+            mocker.VerifyAllMocks();
+        }
+
+        [Test]
+        public void should_try_to_get_existing_episode_using_tvdbid_first()
+        {
+            const int seriesId = 71663;
+            var fakeTvDbResult = Builder<TvdbSeries>.CreateNew()
+                .With(c => c.Id = seriesId)
+                .With(c => c.Episodes = new List<TvdbEpisode>(
+                                                                Builder<TvdbEpisode>.CreateListOfSize(1)
+                                                                .WhereAll().Have(g => g.Id = 99)
+                                                                .Build())
+                                                             )
+                .Build();
+
+            var fakeSeries = Builder<Series>.CreateNew().With(c => c.SeriesId = seriesId).Build();
+            var fakeEpisodeList = new List<Episode> { new Episode { TvDbEpisodeId = 99, SeasonNumber = 10, EpisodeNumber = 10, Series = fakeSeries } };
+
+            var mocker = new AutoMoqer();
+            mocker.GetMock<IDatabase>()
+                .Setup(d => d.Fetch<Episode, Series, EpisodeFile>(It.IsAny<String>(), It.IsAny<Object[]>()))
+                .Returns(fakeEpisodeList);
+
+            mocker.GetMock<TvDbProvider>()
+                .Setup(c => c.GetSeries(seriesId, true))
+                .Returns(fakeTvDbResult);
+
+            //Act
+            mocker.Resolve<EpisodeProvider>().RefreshEpisodeInfo(fakeSeries);
+
+            //Assert
+            mocker.VerifyAllMocks();
+            mocker.GetMock<IDatabase>().Verify(c => c.UpdateMany(fakeEpisodeList), Times.Once());
+        }
+
+        [Test]
+        public void should_try_to_get_existing_episode_using_tvdbid_first_then_season_episode()
+        {
+            const int seriesId = 71663;
+            var tvdbSeries = Builder<TvdbSeries>.CreateNew()
+                .With(c => c.Id = seriesId)
+                .With(c => c.Episodes = new List<TvdbEpisode>{
+                                                                Builder<TvdbEpisode>.CreateNew()
+                                                                .With(g => g.Id = 99)
+                                                                .With(g => g.SeasonNumber = 4)
+                                                                .With(g => g.EpisodeNumber = 15)
+                                                                .With(g=>g.SeriesId = seriesId)
+                                                                .Build()
+                                                               })
+                .Build();
+
+            var localEpisode = Builder<Episode>.CreateNew()
+                .With(c => c.SeriesId = seriesId)
+                .With(c => c.SeasonNumber = 4)
+                .With(c => c.EpisodeNumber = 15)
+                .Build();
+
+
+            var fakeSeries = Builder<Series>.CreateNew().With(c => c.SeriesId = seriesId).Build();
+
+            var mocker = new AutoMoqer();
+
+            mocker.GetMock<TvDbProvider>(MockBehavior.Strict)
+                .Setup(c => c.GetSeries(seriesId, true))
+                .Returns(tvdbSeries);
+
+            mocker.GetMock<IDatabase>()
+               .Setup(d => d.Fetch<Episode, Series, EpisodeFile>(It.IsAny<String>(), It.IsAny<Object[]>()))
+                .Returns(new List<Episode> { localEpisode });
+
+            //Act
+            mocker.Resolve<EpisodeProvider>().RefreshEpisodeInfo(fakeSeries);
+
+            //Assert
+            mocker.VerifyAllMocks();
+            mocker.GetMock<IDatabase>().Verify(c => c.UpdateMany(new List<Episode> { localEpisode }), Times.Once());
+        }
+
+        [Test]
+        public void existing_episodes_keep_their_episodeId_file_id()
+        {
+            const int seriesId = 71663;
+            var tvdbSeries = Builder<TvdbSeries>.CreateNew()
+                .With(c => c.Episodes = new List<TvdbEpisode>(Builder<TvdbEpisode>.CreateListOfSize(5).Build())
+                ).With(c => c.Id = seriesId).Build();
+
+            var fakeSeries = Builder<Series>.CreateNew().With(c => c.SeriesId = seriesId).Build();
+
+            var currentEpisodes = new List<Episode>();
+            foreach (var tvDbEpisode in tvdbSeries.Episodes)
+            {
+                currentEpisodes.Add(new Episode { TvDbEpisodeId = tvDbEpisode.Id, EpisodeId = 99, EpisodeFileId = 69, Ignored = true, Series = fakeSeries });
+            }
+
+            var mocker = new AutoMoqer();
+
+            mocker.GetMock<TvDbProvider>(MockBehavior.Strict)
+                .Setup(c => c.GetSeries(seriesId, true))
+                .Returns(tvdbSeries);
+
+            var updatedEpisodes = new List<Episode>();
+
+            mocker.GetMock<IDatabase>()
+                 .Setup(d => d.Fetch<Episode, Series, EpisodeFile>(It.IsAny<String>(), It.IsAny<Object[]>()))
+                 .Returns(currentEpisodes);
+
+            mocker.GetMock<IDatabase>()
+                .Setup(c => c.UpdateMany(It.IsAny<IEnumerable<Episode>>()))
+                .Callback<IEnumerable<Episode>>(ep => updatedEpisodes = ep.ToList());
+
+            //Act
+            mocker.Resolve<EpisodeProvider>().RefreshEpisodeInfo(fakeSeries);
+
+            //Assert
+            updatedEpisodes.Should().HaveSameCount(tvdbSeries.Episodes);
+            updatedEpisodes.Should().OnlyContain(c => c.EpisodeId == 99);
+            updatedEpisodes.Should().OnlyContain(c => c.EpisodeFileId == 69);
+            updatedEpisodes.Should().OnlyContain(c => c.Ignored == true);
+        }
+
+        [Test]
+        public void IsSeasonIgnored_should_return_true_if_all_episodes_ignored()
+        {
+            var db = MockLib.GetEmptyDatabase();
+            var mocker = new AutoMoqer(MockBehavior.Strict);
+            mocker.SetConstant(db);
+
+            var episodes = Builder<Episode>.CreateListOfSize(4)
+                .WhereAll()
+                .Have(c => c.Ignored = true)
+                .Have(c => c.SeriesId = 10)
+                .Have(c => c.SeasonNumber = 2)
+                .Build();
+
+            episodes.ToList().ForEach(c => db.Insert(c));
+
+            //Act
+            var result = mocker.Resolve<EpisodeProvider>().IsIgnored(10, 2);
+
+            //Assert
+            result.Should().BeTrue();
+        }
+
+        [Test]
+        public void IsSeasonIgnored_should_return_false_if_none_of_episodes_are_ignored()
+        {
+            var db = MockLib.GetEmptyDatabase();
+            var mocker = new AutoMoqer(MockBehavior.Strict);
+            mocker.SetConstant(db);
+
+            var episodes = Builder<Episode>.CreateListOfSize(4)
+                .WhereAll()
+                .Have(c => c.Ignored = false)
+                .Have(c => c.SeriesId = 10)
+                .Have(c => c.SeasonNumber = 2)
+                .Build();
+
+            episodes.ToList().ForEach(c => db.Insert(c));
+
+            //Act
+            var result = mocker.Resolve<EpisodeProvider>().IsIgnored(10, 2);
+
+            //Assert
+            result.Should().BeFalse();
+        }
+
+        [Test]
+        public void IsSeasonIgnored_should_return_false_if_some_of_episodes_are_ignored()
+        {
+            var db = MockLib.GetEmptyDatabase();
+            var mocker = new AutoMoqer(MockBehavior.Strict);
+            mocker.SetConstant(db);
+
+            var episodes = Builder<Episode>.CreateListOfSize(4)
+                .WhereAll()
+                .Have(c => c.SeriesId = 10)
+                .Have(c => c.SeasonNumber = 2)
+                 .Have(c => c.Ignored = true)
+                .Build();
+
+            episodes[2].Ignored = false;
+
+
+            episodes.ToList().ForEach(c => db.Insert(c));
+
+            //Act
+            var result = mocker.Resolve<EpisodeProvider>().IsIgnored(10, 2);
+
+            //Assert
+            result.Should().BeFalse();
+        }
+
+        [Test]
+        public void IsSeasonIgnored_should_return_false_if_zero_episodes_in_db_for_season()
+        {
+            var db = MockLib.GetEmptyDatabase();
+            var mocker = new AutoMoqer(MockBehavior.Strict);
+            mocker.SetConstant(db);
+
+            var episodes = Builder<Episode>.CreateListOfSize(4)
+                .WhereAll()
+                .Have(c => c.SeriesId = 10)
+                .Have(c => c.SeasonNumber = 3)
+                 .Have(c => c.Ignored = true)
+                .Build();
+
+            episodes.ToList().ForEach(c => db.Insert(c));
+
+            //Act
+            var result = mocker.Resolve<EpisodeProvider>().IsIgnored(10, 2);
+
+            //Assert
+            result.Should().BeFalse();
+        }
+
+        [Test]
+        public void IsSeasonIgnored_should_return_true_if_zero_episodes_in_db_for_season_and_previous_is_ignored()
+        {
+            var db = MockLib.GetEmptyDatabase();
+            var mocker = new AutoMoqer(MockBehavior.Strict);
+            mocker.SetConstant(db);
+
+            var episodes = Builder<Episode>.CreateListOfSize(4)
+                .WhereAll()
+                .Have(c => c.SeriesId = 10)
+                .Have(c => c.SeasonNumber = 3)
+                .Have(c => c.Ignored = true)
+                .Build();
+
+            episodes.ToList().ForEach(c => db.Insert(c));
+
+            //Act
+            var result = mocker.Resolve<EpisodeProvider>().IsIgnored(10, 4);
+
+            //Assert
+            result.Should().BeTrue();
+        }
+
+        [Test]
+        public void IsSeasonIgnored_should_return_false_if_zero_episodes_in_db_for_season_and_previous_is_not_ignored()
+        {
+            var db = MockLib.GetEmptyDatabase();
+            var mocker = new AutoMoqer(MockBehavior.Strict);
+            mocker.SetConstant(db);
+
+            var episodes = Builder<Episode>.CreateListOfSize(4)
+                .WhereAll()
+                .Have(c => c.SeriesId = 10)
+                .Have(c => c.SeasonNumber = 3)
+                .Have(c => c.Ignored = false)
+                .Build();
+
+            episodes.ToList().ForEach(c => db.Insert(c));
+
+            //Act
+            var result = mocker.Resolve<EpisodeProvider>().IsIgnored(10, 4);
+
+            //Assert
+            result.Should().BeFalse();
+        }
+
+        [Test]
+        public void IsSeasonIgnored_should_return_false_if_zero_episodes_in_db_for_season_one()
+        {
+            var db = MockLib.GetEmptyDatabase();
+            var mocker = new AutoMoqer(MockBehavior.Strict);
+            mocker.SetConstant(db);
+
+            //Act
+            var result = mocker.Resolve<EpisodeProvider>().IsIgnored(10, 1);
+
+            //Assert
+            result.Should().BeFalse();
+        }
+
+        [Test]
+        public void IsSeasonIgnored_should_return_true_if_zero_episodes_in_db_for_season_zero()
+        {
+            var db = MockLib.GetEmptyDatabase();
+            var mocker = new AutoMoqer(MockBehavior.Strict);
+            mocker.SetConstant(db);
+
+            //Act
+            var result = mocker.Resolve<EpisodeProvider>().IsIgnored(10, 0);
+
+            //Assert
+            result.Should().BeTrue();
+        }
+
+        [Test]
+        public void IsSeasonIgnored_should_return_false_if_season_zero_is_not_ignored()
+        {
+            var db = MockLib.GetEmptyDatabase();
+            var mocker = new AutoMoqer(MockBehavior.Strict);
+            mocker.SetConstant(db);
+
+            var episodes = Builder<Episode>.CreateListOfSize(4)
+                .WhereAll()
+                .Have(c => c.SeriesId = 10)
+                .Have(c => c.SeasonNumber = 0)
+                .Have(c => c.Ignored = false)
+                .Build();
+
+            episodes.ToList().ForEach(c => db.Insert(c));
+
+            //Act
+            var result = mocker.Resolve<EpisodeProvider>().IsIgnored(10, 0);
+
+            //Assert
+            result.Should().BeFalse();
+        }
+
+        [Test]
+        [Explicit]
+        public void Add_daily_show_episodes()
+        {
+            var mocker = new AutoMoqer();
+            var db = MockLib.GetEmptyDatabase();
+            mocker.SetConstant(db);
+            mocker.Resolve<TvDbProvider>();
+
+            mocker.GetMock<ConfigProvider>()
+                .Setup(e => e.DefaultQualityProfile).Returns(1);
+
+            db.Insert(Builder<QualityProfile>.CreateNew().Build());
+
+
+            const int tvDbSeriesId = 71256;
+            //act
+            var seriesProvider = mocker.Resolve<SeriesProvider>();
+
+            seriesProvider.AddSeries("c:\\test\\", tvDbSeriesId, 1);
+
+            var episodeProvider = mocker.Resolve<EpisodeProvider>();
+            episodeProvider.RefreshEpisodeInfo(seriesProvider.GetSeries(tvDbSeriesId));
+
+            //assert
+            var episodes = episodeProvider.GetEpisodeBySeries(tvDbSeriesId);
+            episodes.Should().NotBeEmpty();
+        }
+
+        [Test]
+        public void GetEpisode_by_Season_Episode_none_existing()
+        {
+            var mocker = new AutoMoqer();
+            var db = MockLib.GetEmptyDatabase();
+            mocker.SetConstant(db);
+
+
+            //Act
+            var episode = mocker.Resolve<EpisodeProvider>().GetEpisode(1, 1, 1);
+
+            //Assert
+            episode.Should().BeNull();
+        }
+
+        [Test]
+        public void GetEpisode_by_Season_Episode_with_EpisodeFile()
+        {
+            var mocker = new AutoMoqer();
+            var db = MockLib.GetEmptyDatabase();
+            mocker.SetConstant(db);
+
+            var fakeSeries = Builder<Series>.CreateNew().Build();
+            var fakeFile = Builder<EpisodeFile>.CreateNew().With(f => f.EpisodeFileId).Build();
+            var fakeEpisodes = Builder<Episode>.CreateListOfSize(5)
+                .WhereAll().Have(e => e.SeriesId = 1).WhereTheFirst(1).Have(e => e.EpisodeFileId = 1).Have(e => e.EpisodeFile = fakeFile).Build();
+
+            db.Insert(fakeSeries);
+            db.InsertMany(fakeEpisodes);
+            db.Insert(fakeFile);
+
+            //Act
+            var episode = mocker.Resolve<EpisodeProvider>().GetEpisode(1, 1, 1);
+
+            //Assert
+            episode.ShouldHave().AllPropertiesBut(e => e.Series, e => e.EpisodeFile).EqualTo(fakeEpisodes.First());
+            episode.Series.ShouldHave().AllPropertiesBut(s => s.EpisodeCount, s => s.EpisodeFileCount, s => s.SeasonCount, s => s.NextAiring).EqualTo(fakeSeries);
+            episode.EpisodeFile.Should().NotBeNull();
+        }
+
+        [Test]
+        public void GetEpisode_by_Season_Episode_without_EpisodeFile()
+        {
+            var mocker = new AutoMoqer();
+            var db = MockLib.GetEmptyDatabase();
+            mocker.SetConstant(db);
+
+            var fakeSeries = Builder<Series>.CreateNew().Build();
+            var fakeEpisodes = Builder<Episode>.CreateListOfSize(5)
+                .WhereAll().Have(e => e.SeriesId = 1).WhereTheFirst(1).Have(e => e.EpisodeFileId = 0).Build();
+
+            db.Insert(fakeSeries);
+            db.InsertMany(fakeEpisodes);
+
+            //Act
+            var episode = mocker.Resolve<EpisodeProvider>().GetEpisode(1, 1, 1);
+
+            //Assert
+            episode.ShouldHave().AllPropertiesBut(e => e.Series).EqualTo(fakeEpisodes.First());
+            episode.Series.ShouldHave().AllPropertiesBut(s => s.EpisodeCount, s => s.EpisodeFileCount, s => s.SeasonCount, s => s.NextAiring).EqualTo(fakeSeries);
+            episode.EpisodeFile.Should().BeNull();
+        }
+
+        [Test]
+        public void GetEpisode_by_AirDate_with_EpisodeFile()
+        {
+            var mocker = new AutoMoqer();
+            var db = MockLib.GetEmptyDatabase();
+            mocker.SetConstant(db);
+
+            var fakeSeries = Builder<Series>.CreateNew().Build();
+            var fakeFile = Builder<EpisodeFile>.CreateNew().With(f => f.EpisodeFileId).Build();
+            var fakeEpisodes = Builder<Episode>.CreateListOfSize(5)
+                .WhereAll().Have(e => e.SeriesId = 1).WhereTheFirst(1).Have(e => e.EpisodeFileId = 1).Have(e => e.EpisodeFile = fakeFile).Build();
+
+            db.Insert(fakeSeries);
+            db.InsertMany(fakeEpisodes);
+            db.Insert(fakeFile);
+
+            //Act
+            var episode = mocker.Resolve<EpisodeProvider>().GetEpisode(1, fakeEpisodes[0].AirDate.Value);
+
+            //Assert
+            episode.ShouldHave().AllPropertiesBut(e => e.Series, e => e.EpisodeFile).EqualTo(fakeEpisodes.First());
+            episode.Series.ShouldHave().AllPropertiesBut(s => s.EpisodeCount, s => s.EpisodeFileCount, s => s.SeasonCount, s => s.NextAiring).EqualTo(fakeSeries);
+            episode.EpisodeFile.Should().NotBeNull();
+        }
+
+        [Test]
+        public void GetEpisode_by_AirDate_without_EpisodeFile()
+        {
+            var mocker = new AutoMoqer();
+            var db = MockLib.GetEmptyDatabase();
+            mocker.SetConstant(db);
+
+            var fakeSeries = Builder<Series>.CreateNew().Build();
+            var fakeEpisodes = Builder<Episode>.CreateListOfSize(5)
+                .WhereAll().Have(e => e.SeriesId = 1).WhereTheFirst(1).Have(e => e.EpisodeFileId = 0).Build();
+
+            db.InsertMany(fakeEpisodes);
+            db.Insert(fakeSeries);
+
+            //Act
+            var episode = mocker.Resolve<EpisodeProvider>().GetEpisode(1, fakeEpisodes[0].AirDate.Value);
+
+            //Assert
+            episode.ShouldHave().AllPropertiesBut(e => e.Series).EqualTo(fakeEpisodes.First());
+            episode.Series.ShouldHave().AllPropertiesBut(s => s.EpisodeCount, s => s.EpisodeFileCount, s => s.SeasonCount, s => s.NextAiring).EqualTo(fakeSeries);
+            episode.EpisodeFile.Should().BeNull();
+        }
+
+        [Test]
+        public void MarkEpisodeAsFetched()
+        {
+            var mocker = new AutoMoqer();
+            var db = MockLib.GetEmptyDatabase();
+            mocker.SetConstant(db);
+
+            var fakeEpisodes = Builder<Episode>.CreateListOfSize(5)
+                .WhereAll().Have(e => e.GrabDate = null)
+                .Build();
+
+            db.InsertMany(fakeEpisodes);
+
+            //Act
+            mocker.Resolve<EpisodeProvider>().MarkEpisodeAsFetched(2);
+            var episodes = db.Fetch<Episode>();
+
+            //Assert
+            episodes.Where(e => e.EpisodeId == 2).Single().GrabDate.Should().BeWithin(TimeSpan.FromSeconds(5)).Before(
+                DateTime.Now);
+
+            episodes.Where(e => e.GrabDate == null).Should().HaveCount(4);
+        }
+
+        [Test]
+        public void AddEpisode_episode_is_ignored_when_full_season_is_ignored()
+        {
+            var db = MockLib.GetEmptyDatabase();
+            var mocker = new AutoMoqer();
+            mocker.SetConstant(db);
+
+            var episodes = Builder<Episode>.CreateListOfSize(4)
+                .WhereAll()
+                .Have(c => c.SeriesId = 10)
+                .Have(c => c.SeasonNumber = 1)
+                .Have(c => c.Ignored = true)
+                .Build().ToList();
+
+            episodes.ForEach(c => db.Insert(c));
+
+            var newEpisode = Builder<Episode>.CreateNew()
+                .With(e => e.SeriesId = 10)
+                .With(e => e.SeasonNumber = 1)
+                .With(e => e.EpisodeNumber = 8)
+                .With(e => e.SeasonNumber = 1)
+                .With(e => e.Ignored = false)
+                .Build();
+
+            //Act
+            mocker.Resolve<EpisodeProvider>().AddEpisode(newEpisode);
+
+            //Assert
+            var episodesInDb = db.Fetch<Episode>(@"SELECT * FROM Episodes");
+
+            episodesInDb.Should().HaveCount(5);
+            episodesInDb.Should().OnlyContain(e => e.Ignored);
+
+            mocker.VerifyAllMocks();
+        }
+
+        [Test]
+        public void AddEpisode_episode_is_not_ignored_when_full_season_is_not_ignored()
+        {
+            var db = MockLib.GetEmptyDatabase();
+            var mocker = new AutoMoqer();
+            mocker.SetConstant(db);
+
+            var episodes = Builder<Episode>.CreateListOfSize(4)
+                .WhereAll()
+                .Have(c => c.SeriesId = 10)
+                .Have(c => c.SeasonNumber = 1)
+                .Have(c => c.Ignored = false)
+                .Build().ToList();
+
+            episodes.ForEach(c => db.Insert(c));
+
+            var newEpisode = Builder<Episode>.CreateNew()
+                .With(e => e.SeriesId = 10)
+                .With(e => e.SeasonNumber = 1)
+                .With(e => e.EpisodeNumber = 8)
+                .With(e => e.SeasonNumber = 1)
+                .With(e => e.Ignored = false)
+                .Build();
+
+            //Act
+            mocker.Resolve<EpisodeProvider>().AddEpisode(newEpisode);
+
+            //Assert
+            var episodesInDb = db.Fetch<Episode>(@"SELECT * FROM Episodes");
+
+            episodesInDb.Should().HaveCount(5);
+            episodesInDb.Should().OnlyContain(e => e.Ignored == false);
+
+            mocker.VerifyAllMocks();
+        }
+
+        [Test]
+        public void AddEpisode_episode_is_not_ignored_when_not_full_season_is_not_ignored()
+        {
+            var db = MockLib.GetEmptyDatabase();
+            var mocker = new AutoMoqer();
+            mocker.SetConstant(db);
+
+            var episodes = Builder<Episode>.CreateListOfSize(4)
+                .WhereAll()
+                .Have(c => c.SeriesId = 10)
+                .Have(c => c.SeasonNumber = 1)
+                .WhereTheFirst(2)
+                .Have(c => c.Ignored = false)
+                .AndTheRemaining()
+                .Have(c => c.Ignored = true)
+                .Build().ToList();
+
+            episodes.ForEach(c => db.Insert(c));
+
+            var newEpisode = Builder<Episode>.CreateNew()
+                .With(e => e.SeriesId = 10)
+                .With(e => e.SeasonNumber = 1)
+                .With(e => e.EpisodeNumber = 8)
+                .With(e => e.SeasonNumber = 1)
+                .With(e => e.Ignored = false)
+                .Build();
+
+            //Act
+            mocker.Resolve<EpisodeProvider>().AddEpisode(newEpisode);
+
+            //Assert
+            var episodesInDb = db.Fetch<Episode>(@"SELECT * FROM Episodes");
+
+            episodesInDb.Should().HaveCount(5);
+            episodesInDb.Where(e => e.EpisodeNumber == 8 && !e.Ignored).Should().HaveCount(1);
+
+            mocker.VerifyAllMocks();
+        }
+
+        [Test]
+        public void IgnoreEpisode_Ignore()
+        {
+            var db = MockLib.GetEmptyDatabase();
+            var mocker = new AutoMoqer();
+            mocker.SetConstant(db);
+
+            var episodes = Builder<Episode>.CreateListOfSize(4)
+                .WhereAll()
+                .Have(c => c.SeriesId = 10)
+                .Have(c => c.SeasonNumber = 1)
+                .Have(c => c.Ignored = false)
+                .Build().ToList();
+
+            episodes.ForEach(c => db.Insert(c));
+
+            //Act
+            mocker.Resolve<EpisodeProvider>().SetEpisodeIgnore(1, true);
+
+            //Assert
+            var episodesInDb = db.Fetch<Episode>(@"SELECT * FROM Episodes");
+
+            episodesInDb.Should().HaveCount(4);
+            episodesInDb.Where(e => e.Ignored).Should().HaveCount(1);
+
+            mocker.VerifyAllMocks();
+        }
+
+        [Test]
+        public void IgnoreEpisode_RemoveIgnore()
+        {
+            var db = MockLib.GetEmptyDatabase();
+            var mocker = new AutoMoqer();
+            mocker.SetConstant(db);
+
+            var episodes = Builder<Episode>.CreateListOfSize(4)
+                .WhereAll()
+                .Have(c => c.SeriesId = 10)
+                .Have(c => c.SeasonNumber = 1)
+                .Have(c => c.Ignored = true)
+                .Build().ToList();
+
+            episodes.ForEach(c => db.Insert(c));
+
+            //Act
+            mocker.Resolve<EpisodeProvider>().SetEpisodeIgnore(1, false);
+
+            //Assert
+            var episodesInDb = db.Fetch<Episode>(@"SELECT * FROM Episodes");
+
+            episodesInDb.Should().HaveCount(4);
+            episodesInDb.Where(e => !e.Ignored).Should().HaveCount(1);
+
+            mocker.VerifyAllMocks();
+        }
+
+        [Test]
+        public void IgnoreSeason_Ignore()
+        {
+            var db = MockLib.GetEmptyDatabase();
+            var mocker = new AutoMoqer();
+            mocker.SetConstant(db);
+
+            var episodes = Builder<Episode>.CreateListOfSize(4)
+                .WhereAll()
+                .Have(c => c.SeriesId = 10)
+                .Have(c => c.SeasonNumber = 1)
+                .Have(c => c.Ignored = false)
+                .Build().ToList();
+
+            episodes.ForEach(c => db.Insert(c));
+
+            //Act
+            mocker.Resolve<EpisodeProvider>().SetSeasonIgnore(10, 1, true);
+
+            //Assert
+            var episodesInDb = db.Fetch<Episode>(@"SELECT * FROM Episodes");
+
+            episodesInDb.Should().HaveCount(4);
+            episodesInDb.Where(e => e.Ignored).Should().HaveCount(4);
+
+            mocker.VerifyAllMocks();
+        }
+
+        [Test]
+        public void IgnoreSeason_RemoveIgnore()
+        {
+            var db = MockLib.GetEmptyDatabase();
+            var mocker = new AutoMoqer();
+            mocker.SetConstant(db);
+
+            var episodes = Builder<Episode>.CreateListOfSize(4)
+                .WhereAll()
+                .Have(c => c.SeriesId = 10)
+                .Have(c => c.SeasonNumber = 1)
+                .Have(c => c.Ignored = true)
+                .Build().ToList();
+
+            episodes.ForEach(c => db.Insert(c));
+
+            //Act
+            mocker.Resolve<EpisodeProvider>().SetSeasonIgnore(10, 1, false);
+
+            //Assert
+            var episodesInDb = db.Fetch<Episode>(@"SELECT * FROM Episodes");
+
+            episodesInDb.Should().HaveCount(4);
+            episodesInDb.Where(e => !e.Ignored).Should().HaveCount(4);
+
+            mocker.VerifyAllMocks();
+        }
+
+        [Test]
+        public void IgnoreSeason_Ignore_Half()
+        {
+            var db = MockLib.GetEmptyDatabase();
+            var mocker = new AutoMoqer();
+            mocker.SetConstant(db);
+
+            var episodes = Builder<Episode>.CreateListOfSize(4)
+                .WhereAll()
+                .Have(c => c.SeriesId = 10)
+                .Have(c => c.SeasonNumber = 1)
+                .WhereTheFirst(2)
+                .Have(c => c.Ignored = false)
+                .AndTheRemaining()
+                .Have(c => c.Ignored = true)
+                .Build().ToList();
+
+            episodes.ForEach(c => db.Insert(c));
+
+            //Act
+            mocker.Resolve<EpisodeProvider>().SetSeasonIgnore(10, 1, true);
+
+            //Assert
+            var episodesInDb = db.Fetch<Episode>(@"SELECT * FROM Episodes");
+
+            episodesInDb.Should().HaveCount(4);
+            episodesInDb.Where(e => e.Ignored).Should().HaveCount(4);
+
+            mocker.VerifyAllMocks();
+        }
+
+        [Test]
+        public void EpisodesWithoutFiles_no_specials()
+        {
+            var db = MockLib.GetEmptyDatabase();
+            var mocker = new AutoMoqer();
+            mocker.SetConstant(db);
+
+            var series = Builder<Series>.CreateNew()
+                .With(s => s.SeriesId = 10)
+                .Build();
+
+            var episodes = Builder<Episode>.CreateListOfSize(4)
+                .WhereAll()
+                .Have(c => c.SeriesId = 10)
+                .Have(c => c.SeasonNumber = 1)
+                .Have(c => c.AirDate = DateTime.Today.AddDays(-4))
+                .Have(c => c.Ignored = true)
+                .WhereTheFirst(2)
+                .Have(c => c.EpisodeFileId = 0)
+                .WhereSection(1, 2)
+                .Have(c => c.Ignored = false)
+                .Build().ToList();
+
+            var specials = Builder<Episode>.CreateListOfSize(2)
+                .WhereAll()
+                .Have(c => c.SeriesId = 10)
+                .Have(c => c.SeasonNumber = 0)
+                .Have(c => c.AirDate = DateTime.Today.AddDays(-4))
+                .Have(c => c.EpisodeFileId = 0)
+                .WhereTheFirst(1)
+                .Have(c => c.Ignored = true)
+                .AndTheRemaining()
+                .Have(c => c.Ignored = false)
+                .Build().ToList();
+
+            db.Insert(series);
+            db.InsertMany(episodes);
+            db.InsertMany(specials);
+
+            //Act
+            var missingFiles = mocker.Resolve<EpisodeProvider>().EpisodesWithoutFiles(false);
+
+            //Assert
+            missingFiles.Should().HaveCount(1);
+            missingFiles.Where(e => e.EpisodeFileId == 0).Should().HaveCount(1);
+
+            mocker.VerifyAllMocks();
+        }
+
+        [Test]
+        public void EpisodesWithoutFiles_with_specials()
+        {
+            var db = MockLib.GetEmptyDatabase();
+            var mocker = new AutoMoqer();
+            mocker.SetConstant(db);
+
+            var series = Builder<Series>.CreateNew()
+                .With(s => s.SeriesId = 10)
+                .Build();
+
+            var episodes = Builder<Episode>.CreateListOfSize(4)
+                .WhereAll()
+                .Have(c => c.SeriesId = 10)
+                .Have(c => c.SeasonNumber = 1)
+                .Have(c => c.AirDate = DateTime.Today.AddDays(-4))
+                .Have(c => c.Ignored = true)
+                .WhereTheFirst(2)
+                .Have(c => c.EpisodeFileId = 0)
+                .WhereSection(1, 2)
+                .Have(c => c.Ignored = false)
+                .Build().ToList();
+
+            var specials = Builder<Episode>.CreateListOfSize(2)
+                .WhereAll()
+                .Have(c => c.SeriesId = 10)
+                .Have(c => c.SeasonNumber = 0)
+                .Have(c => c.AirDate = DateTime.Today.AddDays(-4))
+                .Have(c => c.EpisodeFileId = 0)
+                .WhereTheFirst(1)
+                .Have(c => c.Ignored = true)
+                .AndTheRemaining()
+                .Have(c => c.Ignored = false)
+                .Build().ToList();
+
+            db.Insert(series);
+            db.InsertMany(episodes);
+            db.InsertMany(specials);
+
+            //Act
+            var missingFiles = mocker.Resolve<EpisodeProvider>().EpisodesWithoutFiles(true);
+
+            //Assert
+            missingFiles.Should().HaveCount(2);
+            missingFiles.Where(e => e.EpisodeFileId == 0).Should().HaveCount(2);
+
+            mocker.VerifyAllMocks();
+        }
+
+        [Test]
+        public void EpisodesWithFiles_success()
+        {
+            var db = MockLib.GetEmptyDatabase();
+            var mocker = new AutoMoqer();
+            mocker.SetConstant(db);
+
+            var series = Builder<Series>.CreateNew()
+                .With(s => s.SeriesId = 10)
+                .Build();
+
+            var episodeFile = Builder<EpisodeFile>.CreateNew()
+                .With(c => c.EpisodeFileId = 1)
+                .Build();
+
+            var episodes = Builder<Episode>.CreateListOfSize(2)
+                .WhereAll()
+                .Have(c => c.SeriesId = 10)
+                .Have(c => c.SeasonNumber = 1)
+                .Have(c => c.AirDate = DateTime.Today.AddDays(-4))
+                .Have(c => c.Ignored = true)
+                .Have(c => c.EpisodeFile = episodeFile)
+                .Have(c => c.EpisodeFileId = episodeFile.EpisodeFileId)
+                .Build().ToList();
+
+            db.Insert(series);
+            db.Insert(episodeFile);
+            db.InsertMany(episodes);
+
+            //Act
+            var withFiles = mocker.Resolve<EpisodeProvider>().EpisodesWithFiles();
+
+            //Assert
+            withFiles.Should().HaveCount(2);
+            withFiles.Where(e => e.EpisodeFileId == 0).Should().HaveCount(0);
+            withFiles.Where(e => e.EpisodeFile == null).Should().HaveCount(0);
+
+            foreach (var withFile in withFiles)
+            {
+                withFile.EpisodeFile.Should().NotBeNull();
+                withFile.Series.Title.Should().NotBeNullOrEmpty();
+            }
+
+            mocker.VerifyAllMocks();
+        }
+
+        [Test]
+        public void EpisodesWithFiles_no_files()
+        {
+            var db = MockLib.GetEmptyDatabase();
+            var mocker = new AutoMoqer();
+            mocker.SetConstant(db);
+
+            var series = Builder<Series>.CreateNew()
+                .With(s => s.SeriesId = 10)
+                .Build();
+
+            var episodes = Builder<Episode>.CreateListOfSize(2)
+                .WhereAll()
+                .Have(c => c.SeriesId = 10)
+                .Have(c => c.SeasonNumber = 1)
+                .Have(c => c.AirDate = DateTime.Today.AddDays(-4))
+                .Have(c => c.Ignored = true)
+                .Have(c => c.EpisodeFileId = 0)
+                .Build().ToList();
+
+            db.Insert(series);
+            db.InsertMany(episodes);
+
+            //Act
+            var withFiles = mocker.Resolve<EpisodeProvider>().EpisodesWithFiles();
+
+            //Assert
+            withFiles.Should().HaveCount(0);
+
+            mocker.VerifyAllMocks();
+        }
+
+        [Test]
+        public void GetEpisodesByFileId_multi_episodes()
+        {
+            var db = MockLib.GetEmptyDatabase();
+            var mocker = new AutoMoqer();
+            mocker.SetConstant(db);
+
+            var series = Builder<Series>.CreateNew()
+                .With(s => s.SeriesId = 10)
+                .Build();
+
+            var fakeEpisodes = Builder<Episode>.CreateListOfSize(2)
+                .WhereAll()
+                .Have(c => c.SeriesId = 10)
+                .Have(c => c.SeasonNumber = 1)
+                .Have(c => c.EpisodeFileId = 12345)
+                .Build();
+
+            db.Insert(series);
+            db.InsertMany(fakeEpisodes);
+
+            //Act
+            var episodes = mocker.Resolve<EpisodeProvider>().GetEpisodesByFileId(12345);
+
+            //Assert
+            episodes.Should().HaveCount(2);
+            mocker.VerifyAllMocks();
+        }
+
+        [Test]
+        public void GetEpisodesByFileId_single_episode()
+        {
+            var db = MockLib.GetEmptyDatabase();
+            var mocker = new AutoMoqer();
+            mocker.SetConstant(db);
+
+            var series = Builder<Series>.CreateNew()
+                .With(s => s.SeriesId = 10)
+                .Build();
+
+            var fakeEpisode = Builder<Episode>.CreateNew()
+                .With(c => c.SeriesId = 10)
+                .With(c => c.SeasonNumber = 1)
+                .With(c => c.EpisodeFileId = 12345)
+                .Build();
+
+            db.Insert(series);
+            db.Insert(fakeEpisode);
+
+            //Act
+            var episodes = mocker.Resolve<EpisodeProvider>().GetEpisodesByFileId(12345);
+
+            //Assert
+            episodes.Should().HaveCount(1);
+            episodes.First().ShouldHave().AllPropertiesBut(e => e.Series).EqualTo(fakeEpisode);
+            mocker.VerifyAllMocks();
+        }
+
+        [Test]
+        public void IsFirstOrLastEpisodeInSeason_false()
+        {
+            var db = MockLib.GetEmptyDatabase();
+            var mocker = new AutoMoqer();
+            mocker.SetConstant(db);
+
+            var fakeEpisodes = Builder<Episode>.CreateListOfSize(10)
+                .WhereAll()
+                .Have(c => c.SeriesId = 10)
+                .Have(c => c.SeasonNumber = 1)
+                .Build();
+
+            db.InsertMany(fakeEpisodes);
+
+            //Act
+            var result = mocker.Resolve<EpisodeProvider>().IsFirstOrLastEpisodeOfSeason(10, 1, 5);
+
+            //Assert
+            result.Should().BeFalse();
+        }
+
+        [Test]
+        public void IsFirstOrLastEpisodeInSeason_true_first()
+        {
+            var db = MockLib.GetEmptyDatabase();
+            var mocker = new AutoMoqer();
+            mocker.SetConstant(db);
+
+            var fakeEpisodes = Builder<Episode>.CreateListOfSize(10)
+                .WhereAll()
+                .Have(c => c.SeriesId = 10)
+                .Have(c => c.SeasonNumber = 1)
+                .Build();
+
+            db.InsertMany(fakeEpisodes);
+
+            //Act
+            var result = mocker.Resolve<EpisodeProvider>().IsFirstOrLastEpisodeOfSeason(10, 1, 1);
+
+            //Assert
+            result.Should().BeFalse();
+        }
+
+        [Test]
+        public void IsFirstOrLastEpisodeInSeason_true_last()
+        {
+            var db = MockLib.GetEmptyDatabase();
+            var mocker = new AutoMoqer();
+            mocker.SetConstant(db);
+
+            var fakeEpisodes = Builder<Episode>.CreateListOfSize(10)
+                .WhereAll()
+                .Have(c => c.SeriesId = 10)
+                .Have(c => c.SeasonNumber = 1)
+                .Build();
+
+            db.InsertMany(fakeEpisodes);
+
+            //Act
+            var result = mocker.Resolve<EpisodeProvider>().IsFirstOrLastEpisodeOfSeason(10, 1, 10);
+
+            //Assert
+            result.Should().BeFalse();
+        }
+
+        [TestCase("The Office (US) - S01E01 - Episode Title", PostDownloadStatusType.Unpacking, 1)]
+        [TestCase("The Office (US) - S01E01 - Episode Title", PostDownloadStatusType.Failed, 1)]
+        [TestCase("The Office (US) - S01E01E02 - Episode Title", PostDownloadStatusType.Unpacking, 2)]
+        [TestCase("The Office (US) - S01E01E02 - Episode Title", PostDownloadStatusType.Failed, 2)]
+        [TestCase("The Office (US) - Season 01 - Episode Title", PostDownloadStatusType.Unpacking, 10)]
+        [TestCase("The Office (US) - Season 01 - Episode Title", PostDownloadStatusType.Failed, 10)]
+        public void SetPostDownloadStatus(string folderName, PostDownloadStatusType postDownloadStatus, int episodeCount)
+        {
+            var db = MockLib.GetEmptyDatabase();
+            var mocker = new AutoMoqer();
+            mocker.SetConstant(db);
+
+            var fakeSeries = Builder<Series>.CreateNew()
+                .With(s => s.SeriesId = 12345)
+                .With(s => s.CleanTitle = "officeus")
+                .Build();
+
+            var fakeEpisodes = Builder<Episode>.CreateListOfSize(episodeCount)
+                .WhereAll()
+                .Have(c => c.SeriesId = 12345)
+                .Have(c => c.SeasonNumber = 1)
+                .Have(c => c.PostDownloadStatus = PostDownloadStatusType.Unknown)
+                .Build();
+
+            db.Insert(fakeSeries);
+            db.InsertMany(fakeEpisodes);
+
+            mocker.GetMock<SeriesProvider>().Setup(s => s.FindSeries("officeus")).Returns(fakeSeries);
+
+            //Act
+            mocker.Resolve<EpisodeProvider>().SetPostDownloadStatus(fakeEpisodes.Select(e => e.EpisodeId).ToList(), postDownloadStatus);
+
+            //Assert
+            var result = db.Fetch<Episode>();
+            result.Where(e => e.PostDownloadStatus == postDownloadStatus).Count().Should().Be(episodeCount);
+        }
+
+        [Test]
+        public void SetPostDownloadStatus_Invalid_EpisodeId()
+        {
+            var db = MockLib.GetEmptyDatabase();
+            var mocker = new AutoMoqer();
+            mocker.SetConstant(db);
+
+            var postDownloadStatus = PostDownloadStatusType.Failed;
+
+            var fakeSeries = Builder<Series>.CreateNew()
+                .With(s => s.SeriesId = 12345)
+                .With(s => s.CleanTitle = "officeus")
+                .Build();
+
+            var fakeEpisodes = Builder<Episode>.CreateListOfSize(1)
+                .WhereAll()
+                .Have(c => c.SeriesId = 12345)
+                .Have(c => c.SeasonNumber = 1)
+                .Have(c => c.PostDownloadStatus = PostDownloadStatusType.Unknown)
+                .Build();
+
+            db.Insert(fakeSeries);
+            db.InsertMany(fakeEpisodes);
+
+            mocker.GetMock<SeriesProvider>().Setup(s => s.FindSeries("officeus")).Returns(fakeSeries);
+
+            //Act
+            mocker.Resolve<EpisodeProvider>().SetPostDownloadStatus(new List<int>{300}, postDownloadStatus);
+
+            //Assert
+            var result = db.Fetch<Episode>();
+            result.Where(e => e.PostDownloadStatus == postDownloadStatus).Count().Should().Be(0);
+        }
+
+        [Test]
+        [ExpectedException(typeof(SqlCeException))]
+        public void SetPostDownloadStatus_No_EpisodeId_In_Database()
+        {
+            var db = MockLib.GetEmptyDatabase();
+            var mocker = new AutoMoqer();
+            mocker.SetConstant(db);
+
+            var postDownloadStatus = PostDownloadStatusType.Failed;
+
+            var fakeSeries = Builder<Series>.CreateNew()
+                .With(s => s.SeriesId = 12345)
+                .With(s => s.CleanTitle = "officeus")
+                .Build();
+
+            var fakeEpisodes = Builder<Episode>.CreateListOfSize(1)
+                .WhereAll()
+                .Have(c => c.SeriesId = 12345)
+                .Have(c => c.SeasonNumber = 1)
+                .Have(c => c.PostDownloadStatus = PostDownloadStatusType.Unknown)
+                .Build();
+
+            db.Insert(fakeSeries);
+            db.InsertMany(fakeEpisodes);
+
+            mocker.GetMock<SeriesProvider>().Setup(s => s.FindSeries("officeus")).Returns(fakeSeries);
+
+            //Act
+            mocker.Resolve<EpisodeProvider>().SetPostDownloadStatus(new List<int>(), postDownloadStatus);
+
+            //Assert
+            var result = db.Fetch<Episode>();
+            result.Where(e => e.PostDownloadStatus == postDownloadStatus).Count().Should().Be(0);
+        }
+        [ExpectedException(typeof(ArgumentException))]
+        public void SetPostDownloadStatus_should_throw_if_episode_list_is_empty()
+        {
+            var mocker = new AutoMoqer();
+            mocker.Resolve<EpisodeProvider>().SetPostDownloadStatus(new List<int>(), PostDownloadStatusType.Failed);
+        }
+    }
+}