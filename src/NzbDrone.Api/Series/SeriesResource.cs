﻿using System;
using System.Collections.Generic;
using System.Linq;
using NzbDrone.Api.REST;
using NzbDrone.Core.MediaCover;
using NzbDrone.Core.Tv;

namespace NzbDrone.Api.Series
{
    public class SeriesResource : RestResource
    {
        //Todo: Sorters should be done completely on the client
        //Todo: Is there an easy way to keep IgnoreArticlesWhenSorting in sync between, Series, History, Missing?
        //Todo: We should get the entire QualityProfile instead of ID and Name separately

        //View Only
        public String Title { get; set; }
<<<<<<< HEAD
        public List<AlternateTitleResource> AlternateTitles { get; set; }
=======
        public String SortTitle { get; set; }
        public List<String> AlternativeTitles { get; set; }
>>>>>>> c2b06d95

        public Int32 SeasonCount
        {
            get
            {
                if (Seasons == null) return 0;

                return Seasons.Where(s => s.SeasonNumber > 0).Count();
            }
        }

        public Int32 EpisodeCount { get; set; }
        public Int32 EpisodeFileCount { get; set; }
        public SeriesStatusType Status { get; set; }
        public String QualityProfileName { get; set; }
        public String Overview { get; set; }
        public DateTime? NextAiring { get; set; }
        public DateTime? PreviousAiring { get; set; }
        public String Network { get; set; }
        public String AirTime { get; set; }
        public List<MediaCover> Images { get; set; }

        public String RemotePoster { get; set; }
        public List<Season> Seasons { get; set; }
        public Int32 Year { get; set; }

        //View & Edit
        public String Path { get; set; }
        public Int32 QualityProfileId { get; set; }

        //Editing Only
        public Boolean SeasonFolder { get; set; }
        public Boolean Monitored { get; set; }

        public Boolean UseSceneNumbering { get; set; }
        public Int32 Runtime { get; set; }
        public Int32 TvdbId { get; set; }
        public Int32 TvRageId { get; set; }
        public DateTime? FirstAired { get; set; }
        public DateTime? LastInfoSync { get; set; }
        public SeriesTypes SeriesType { get; set; }
        public String CleanTitle { get; set; }
        public String ImdbId { get; set; }
        public String TitleSlug { get; set; }
        public String RootFolderPath { get; set; }
        public String Certification { get; set; }
        public List<String> Genres { get; set; }
    }
}<|MERGE_RESOLUTION|>--- conflicted
+++ resolved
@@ -15,12 +15,8 @@
 
         //View Only
         public String Title { get; set; }
-<<<<<<< HEAD
         public List<AlternateTitleResource> AlternateTitles { get; set; }
-=======
         public String SortTitle { get; set; }
-        public List<String> AlternativeTitles { get; set; }
->>>>>>> c2b06d95
 
         public Int32 SeasonCount
         {
