﻿'use strict';
define(
    [
        'app',
        'marionette',
        'Quality/QualityProfileCollection',
        'Mixins/AsModelBoundView',
        'Mixins/AutoComplete'
    ], function (App, Marionette, QualityProfiles, AsModelBoundView) {

        var view = Marionette.ItemView.extend({
            template: 'Series/Edit/EditSeriesTemplate',

            ui: {
                qualityProfile: '.x-quality-profile',
                path          : '.x-path'
            },

            events: {
                'click .x-save'  : '_saveSeries',
                'click .x-remove': '_removeSeries'
            },


            initialize: function () {
                this.model.set('qualityProfiles', QualityProfiles);
            },


            _saveSeries: function () {

                var self = this;
                var qualityProfileId = this.ui.qualityProfile.val();
                this.model.set({ qualityProfileId: qualityProfileId});

                this.model.save().done(function () {
                    self.trigger('saved');
                    App.vent.trigger(App.Commands.CloseModalCommand);
                });
            },

            onRender: function () {
                this.ui.path.autoComplete('/directories');
            },

            _removeSeries: function () {
<<<<<<< HEAD
                var view = new DeleteSeriesView({ model: this.model });
                App.modalRegion.show(view);
=======
                App.vent.trigger(App.Commands.DeleteSeriesCommand, {series:this.model});
>>>>>>> 13a0df79
            }
        });


        return AsModelBoundView.apply(view);
    });<|MERGE_RESOLUTION|>--- conflicted
+++ resolved
@@ -44,12 +44,7 @@
             },
 
             _removeSeries: function () {
-<<<<<<< HEAD
-                var view = new DeleteSeriesView({ model: this.model });
-                App.modalRegion.show(view);
-=======
                 App.vent.trigger(App.Commands.DeleteSeriesCommand, {series:this.model});
->>>>>>> 13a0df79
             }
         });
 
