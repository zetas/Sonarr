﻿<?xml version="1.0" encoding="utf-8"?>
<Project ToolsVersion="4.0" DefaultTargets="Build" xmlns="http://schemas.microsoft.com/developer/msbuild/2003">
  <PropertyGroup>
    <Configuration Condition=" '$(Configuration)' == '' ">Debug</Configuration>
    <Platform Condition=" '$(Platform)' == '' ">AnyCPU</Platform>
    <ProductVersion>
    </ProductVersion>
    <SchemaVersion>2.0</SchemaVersion>
    <ProjectGuid>{43BD3BBD-1531-4D8F-9C08-E1CD544AB2CD}</ProjectGuid>
    <ProjectTypeGuids>{E53F8FEA-EAE0-44A6-8774-FFD645390401};{349c5851-65df-11da-9384-00065b846f21};{fae04ec0-301f-11d3-bf4b-00c04f79efbc}</ProjectTypeGuids>
    <OutputType>Library</OutputType>
    <AppDesignerFolder>Properties</AppDesignerFolder>
    <RootNamespace>NzbDrone.Web</RootNamespace>
    <AssemblyName>NzbDrone.Web</AssemblyName>
    <TargetFrameworkVersion>v4.0</TargetFrameworkVersion>
    <MvcBuildViews>true</MvcBuildViews>
    <EnableUpdateable>false</EnableUpdateable>
    <TargetFrameworkProfile />
    <UseIISExpress>false</UseIISExpress>
  </PropertyGroup>
  <PropertyGroup Condition=" '$(Configuration)|$(Platform)' == 'Debug|AnyCPU' ">
    <DebugSymbols>true</DebugSymbols>
    <DebugType>full</DebugType>
    <Optimize>false</Optimize>
    <OutputPath>Bin\</OutputPath>
    <DefineConstants>DEBUG;TRACE</DefineConstants>
    <ErrorReport>prompt</ErrorReport>
    <WarningLevel>4</WarningLevel>
    <PlatformTarget>x86</PlatformTarget>
    <PublishDatabases>false</PublishDatabases>
    <MvcBuildViews>true</MvcBuildViews>
    <EnableUpdateable>false</EnableUpdateable>
    <ExcludeApp_Data>true</ExcludeApp_Data>
    <CodeAnalysisRuleSet>BasicCorrectnessRules.ruleset</CodeAnalysisRuleSet>
  </PropertyGroup>
  <PropertyGroup Condition=" '$(Configuration)|$(Platform)' == 'Release|AnyCPU' ">
    <DebugType>pdbonly</DebugType>
    <Optimize>true</Optimize>
    <OutputPath>bin\</OutputPath>
    <DefineConstants>TRACE</DefineConstants>
    <ErrorReport>prompt</ErrorReport>
    <WarningLevel>4</WarningLevel>
    <MvcBuildViews>true</MvcBuildViews>
    <EnableUpdateable>false</EnableUpdateable>
    <PlatformTarget>x86</PlatformTarget>
  </PropertyGroup>
  <ItemGroup>
    <Reference Include="Microsoft.CSharp" />
    <Reference Include="MvcMiniProfiler, Version=1.9.0.0, Culture=neutral, PublicKeyToken=b44f9351044011a3, processorArchitecture=MSIL">
      <SpecificVersion>False</SpecificVersion>
      <HintPath>..\packages\MiniProfiler.1.9\lib\net40\MvcMiniProfiler.dll</HintPath>
    </Reference>
    <Reference Include="Ninject, Version=2.2.0.0, Culture=neutral, PublicKeyToken=c7192dc5380945e7, processorArchitecture=MSIL">
      <HintPath>..\packages\Ninject.2.2.1.4\lib\net40-Full\Ninject.dll</HintPath>
    </Reference>
    <Reference Include="Ninject.Web.Mvc">
      <HintPath>..\packages\Ninject.MVC3.2.2.2.0\lib\net40-Full\Ninject.Web.Mvc.dll</HintPath>
    </Reference>
    <Reference Include="NLog, Version=2.0.0.0, Culture=neutral, PublicKeyToken=5120e14c03d0593c, processorArchitecture=MSIL">
      <HintPath>..\packages\NLog.2.0.0.2000\lib\net40\NLog.dll</HintPath>
    </Reference>
    <Reference Include="System" />
    <Reference Include="System.Data" />
    <Reference Include="System.Data.DataSetExtensions" />
    <Reference Include="System.Data.SqlServerCe, Version=4.0.0.0, Culture=neutral, PublicKeyToken=89845dcd8080cc91, processorArchitecture=MSIL">
      <Private>True</Private>
      <HintPath>..\packages\SqlServerCompact.4.0.8482.1\lib\System.Data.SqlServerCe.dll</HintPath>
    </Reference>
    <Reference Include="System.Drawing" />
    <Reference Include="System.Web.ApplicationServices" />
    <Reference Include="System.Web.DynamicData" />
    <Reference Include="System.Web.Entity" />
    <Reference Include="System.ComponentModel.DataAnnotations">
      <RequiredTargetFramework>3.5</RequiredTargetFramework>
    </Reference>
    <Reference Include="System.Web.Extensions" />
    <Reference Include="System.Web" />
    <Reference Include="System.Web.Abstractions">
      <Private>True</Private>
    </Reference>
    <Reference Include="System.Web.Helpers, Version=1.0.0.0, Culture=neutral, PublicKeyToken=31bf3856ad364e35, processorArchitecture=MSIL">
      <SpecificVersion>False</SpecificVersion>
      <HintPath>..\Libraries\MVC3\System.Web.Helpers.dll</HintPath>
      <Private>True</Private>
    </Reference>
    <Reference Include="System.Web.Mvc, Version=3.0.0.0, Culture=neutral, PublicKeyToken=31bf3856ad364e35, processorArchitecture=MSIL">
      <SpecificVersion>False</SpecificVersion>
      <HintPath>..\Libraries\MVC3\System.Web.Mvc.dll</HintPath>
      <Private>True</Private>
    </Reference>
    <Reference Include="System.Web.Razor, Version=1.0.0.0, Culture=neutral, PublicKeyToken=31bf3856ad364e35, processorArchitecture=MSIL">
      <SpecificVersion>False</SpecificVersion>
      <HintPath>..\Libraries\MVC3\System.Web.Razor.dll</HintPath>
      <Private>True</Private>
    </Reference>
    <Reference Include="System.Web.Routing">
      <Private>True</Private>
    </Reference>
    <Reference Include="System.Web.WebPages, Version=1.0.0.0, Culture=neutral, PublicKeyToken=31bf3856ad364e35, processorArchitecture=MSIL">
      <SpecificVersion>False</SpecificVersion>
      <HintPath>..\Libraries\MVC3\System.Web.WebPages.dll</HintPath>
      <Private>True</Private>
    </Reference>
    <Reference Include="System.Web.WebPages.Deployment, Version=1.0.0.0, Culture=neutral, PublicKeyToken=31bf3856ad364e35, processorArchitecture=MSIL">
      <SpecificVersion>False</SpecificVersion>
      <HintPath>..\Libraries\MVC3\System.Web.WebPages.Deployment.dll</HintPath>
      <Private>True</Private>
    </Reference>
    <Reference Include="System.Web.WebPages.Razor, Version=1.0.0.0, Culture=neutral, PublicKeyToken=31bf3856ad364e35, processorArchitecture=MSIL">
      <SpecificVersion>False</SpecificVersion>
      <HintPath>..\Libraries\MVC3\System.Web.WebPages.Razor.dll</HintPath>
      <Private>True</Private>
    </Reference>
    <Reference Include="System.Xml" />
    <Reference Include="System.Configuration" />
    <Reference Include="System.Web.Services" />
    <Reference Include="System.EnterpriseServices" />
    <Reference Include="System.Xml.Linq" />
    <Reference Include="Telerik.Web.Mvc, Version=2011.2.712.340, Culture=neutral, PublicKeyToken=121fae78165ba3d4, processorArchitecture=MSIL">
      <HintPath>..\packages\TelerikMvcExtensions.2011.2.712\lib\net40\Telerik.Web.Mvc.dll</HintPath>
    </Reference>
    <Reference Include="TvdbLib, Version=0.8.8.0, Culture=neutral, processorArchitecture=MSIL">
      <SpecificVersion>False</SpecificVersion>
      <HintPath>..\Libraries\TvdbLib.dll</HintPath>
    </Reference>
    <Reference Include="WebActivator, Version=1.4.2.0, Culture=neutral, processorArchitecture=MSIL">
      <HintPath>..\packages\WebActivator.1.4.2\lib\net40\WebActivator.dll</HintPath>
    </Reference>
  </ItemGroup>
  <ItemGroup>
    <Content Include="Content\2011.2.712\Black\editor.png" />
    <Content Include="Content\2011.2.712\Black\imagebrowser.png" />
    <Content Include="Content\2011.2.712\Black\loading.gif" />
    <Content Include="Content\2011.2.712\Black\slider-h.gif" />
    <Content Include="Content\2011.2.712\Black\slider-v.gif" />
    <Content Include="Content\2011.2.712\Black\sprite-vertical.png" />
    <Content Include="Content\2011.2.712\Black\sprite.png" />
    <Content Include="Content\2011.2.712\Black\treeview-line.png" />
    <Content Include="Content\2011.2.712\Black\treeview-nodes-rtl.png" />
    <Content Include="Content\2011.2.712\Black\treeview-nodes.png" />
    <Content Include="Content\2011.2.712\Default\editor.png" />
    <Content Include="Content\2011.2.712\Default\imagebrowser.png" />
    <Content Include="Content\2011.2.712\Default\loading.gif" />
    <Content Include="Content\2011.2.712\Default\slider-h.gif" />
    <Content Include="Content\2011.2.712\Default\slider-v.gif" />
    <Content Include="Content\2011.2.712\Default\sprite-vertical.png" />
    <Content Include="Content\2011.2.712\Default\sprite.png" />
    <Content Include="Content\2011.2.712\Default\treeview-line.png" />
    <Content Include="Content\2011.2.712\Default\treeview-nodes-rtl.png" />
    <Content Include="Content\2011.2.712\Default\treeview-nodes.png" />
    <Content Include="Content\2011.2.712\Forest\editor.png" />
    <Content Include="Content\2011.2.712\Forest\imagebrowser.png" />
    <Content Include="Content\2011.2.712\Forest\loading.gif" />
    <Content Include="Content\2011.2.712\Forest\slider-h.gif" />
    <Content Include="Content\2011.2.712\Forest\slider-v.gif" />
    <Content Include="Content\2011.2.712\Forest\sprite-vertical.png" />
    <Content Include="Content\2011.2.712\Forest\sprite.png" />
    <Content Include="Content\2011.2.712\Forest\treeview-line.png" />
    <Content Include="Content\2011.2.712\Forest\treeview-nodes-rtl.png" />
    <Content Include="Content\2011.2.712\Forest\treeview-nodes.png" />
    <Content Include="Content\2011.2.712\Hay\editor.png" />
    <Content Include="Content\2011.2.712\Hay\imagebrowser.png" />
    <Content Include="Content\2011.2.712\Hay\loading.gif" />
    <Content Include="Content\2011.2.712\Hay\slider-h.gif" />
    <Content Include="Content\2011.2.712\Hay\slider-v.gif" />
    <Content Include="Content\2011.2.712\Hay\sprite-vertical.png" />
    <Content Include="Content\2011.2.712\Hay\sprite.png" />
    <Content Include="Content\2011.2.712\Hay\treeview-line.png" />
    <Content Include="Content\2011.2.712\Hay\treeview-nodes-rtl.png" />
    <Content Include="Content\2011.2.712\Hay\treeview-nodes.png" />
    <Content Include="Content\2011.2.712\Office2007\editor.png" />
    <Content Include="Content\2011.2.712\Office2007\imagebrowser.png" />
    <Content Include="Content\2011.2.712\Office2007\loading.gif" />
    <Content Include="Content\2011.2.712\Office2007\slider-h.gif" />
    <Content Include="Content\2011.2.712\Office2007\slider-v.gif" />
    <Content Include="Content\2011.2.712\Office2007\sprite-vertical.png" />
    <Content Include="Content\2011.2.712\Office2007\sprite.png" />
    <Content Include="Content\2011.2.712\Office2007\treeview-line.png" />
    <Content Include="Content\2011.2.712\Office2007\treeview-nodes-rtl.png" />
    <Content Include="Content\2011.2.712\Office2007\treeview-nodes.png" />
    <Content Include="Content\2011.2.712\Office2010Black\editor.png" />
    <Content Include="Content\2011.2.712\Office2010Black\imagebrowser.png" />
    <Content Include="Content\2011.2.712\Office2010Black\loading.gif" />
    <Content Include="Content\2011.2.712\Office2010Black\slider-h.gif" />
    <Content Include="Content\2011.2.712\Office2010Black\slider-v.gif" />
    <Content Include="Content\2011.2.712\Office2010Black\sprite-vertical.png" />
    <Content Include="Content\2011.2.712\Office2010Black\sprite.png" />
    <Content Include="Content\2011.2.712\Office2010Black\treeview-line.png" />
    <Content Include="Content\2011.2.712\Office2010Black\treeview-nodes-rtl.png" />
    <Content Include="Content\2011.2.712\Office2010Black\treeview-nodes.png" />
    <Content Include="Content\2011.2.712\Office2010Blue\editor.png" />
    <Content Include="Content\2011.2.712\Office2010Blue\gradient.png" />
    <Content Include="Content\2011.2.712\Office2010Blue\imagebrowser.png" />
    <Content Include="Content\2011.2.712\Office2010Blue\loading.gif" />
    <Content Include="Content\2011.2.712\Office2010Blue\slider-h.gif" />
    <Content Include="Content\2011.2.712\Office2010Blue\slider-v.gif" />
    <Content Include="Content\2011.2.712\Office2010Blue\sprite-vertical.png" />
    <Content Include="Content\2011.2.712\Office2010Blue\sprite.png" />
    <Content Include="Content\2011.2.712\Office2010Silver\editor.png" />
    <Content Include="Content\2011.2.712\Office2010Silver\gradient.png" />
    <Content Include="Content\2011.2.712\Office2010Silver\imagebrowser.png" />
    <Content Include="Content\2011.2.712\Office2010Silver\loading.gif" />
    <Content Include="Content\2011.2.712\Office2010Silver\slider-h.gif" />
    <Content Include="Content\2011.2.712\Office2010Silver\slider-v.gif" />
    <Content Include="Content\2011.2.712\Office2010Silver\sprite-vertical.png" />
    <Content Include="Content\2011.2.712\Office2010Silver\sprite.png" />
    <Content Include="Content\2011.2.712\Outlook\editor.png" />
    <Content Include="Content\2011.2.712\Outlook\imagebrowser.png" />
    <Content Include="Content\2011.2.712\Outlook\loading.gif" />
    <Content Include="Content\2011.2.712\Outlook\slider-h.gif" />
    <Content Include="Content\2011.2.712\Outlook\slider-v.gif" />
    <Content Include="Content\2011.2.712\Outlook\sprite-vertical.png" />
    <Content Include="Content\2011.2.712\Outlook\sprite.png" />
    <Content Include="Content\2011.2.712\Outlook\treeview-line.png" />
    <Content Include="Content\2011.2.712\Outlook\treeview-nodes-rtl.png" />
    <Content Include="Content\2011.2.712\Outlook\treeview-nodes.png" />
    <Content Include="Content\2011.2.712\Simple\editor.png" />
    <Content Include="Content\2011.2.712\Simple\imagebrowser.png" />
    <Content Include="Content\2011.2.712\Simple\loading.gif" />
    <Content Include="Content\2011.2.712\Simple\slider-h.gif" />
    <Content Include="Content\2011.2.712\Simple\slider-v.gif" />
    <Content Include="Content\2011.2.712\Simple\sprite-vertical.png" />
    <Content Include="Content\2011.2.712\Simple\sprite.png" />
    <Content Include="Content\2011.2.712\Simple\treeview-line.png" />
    <Content Include="Content\2011.2.712\Simple\treeview-nodes-rtl.png" />
    <Content Include="Content\2011.2.712\Simple\treeview-nodes.png" />
    <Content Include="Content\2011.2.712\Sitefinity\editor.png" />
    <Content Include="Content\2011.2.712\Sitefinity\imagebrowser.png" />
    <Content Include="Content\2011.2.712\Sitefinity\loading.gif" />
    <Content Include="Content\2011.2.712\Sitefinity\slider-h.gif" />
    <Content Include="Content\2011.2.712\Sitefinity\slider-v.gif" />
    <Content Include="Content\2011.2.712\Sitefinity\sprite-vertical.png" />
    <Content Include="Content\2011.2.712\Sitefinity\sprite.png" />
    <Content Include="Content\2011.2.712\Sitefinity\treeview-line.png" />
    <Content Include="Content\2011.2.712\Sitefinity\treeview-nodes-rtl.png" />
    <Content Include="Content\2011.2.712\Sitefinity\treeview-nodes.png" />
    <Content Include="Content\2011.2.712\Sunset\editor.png" />
    <Content Include="Content\2011.2.712\Sunset\imagebrowser.png" />
    <Content Include="Content\2011.2.712\Sunset\loading.gif" />
    <Content Include="Content\2011.2.712\Sunset\slider-h.gif" />
    <Content Include="Content\2011.2.712\Sunset\slider-v.gif" />
    <Content Include="Content\2011.2.712\Sunset\sprite-vertical.png" />
    <Content Include="Content\2011.2.712\Sunset\sprite.png" />
    <Content Include="Content\2011.2.712\Sunset\treeview-line.png" />
    <Content Include="Content\2011.2.712\Sunset\treeview-nodes-rtl.png" />
    <Content Include="Content\2011.2.712\Sunset\treeview-nodes.png" />
    <Content Include="Content\2011.2.712\telerik.black.min.css" />
    <Content Include="Content\2011.2.712\telerik.common.min.css" />
    <Content Include="Content\2011.2.712\telerik.default.min.css" />
    <Content Include="Content\2011.2.712\telerik.forest.min.css" />
    <Content Include="Content\2011.2.712\telerik.hay.min.css" />
    <Content Include="Content\2011.2.712\telerik.office2007.min.css" />
    <Content Include="Content\2011.2.712\telerik.office2010black.min.css" />
    <Content Include="Content\2011.2.712\telerik.office2010blue.min.css" />
    <Content Include="Content\2011.2.712\telerik.office2010silver.min.css" />
    <Content Include="Content\2011.2.712\telerik.outlook.min.css" />
    <Content Include="Content\2011.2.712\telerik.rtl.min.css" />
    <Content Include="Content\2011.2.712\telerik.simple.min.css" />
    <Content Include="Content\2011.2.712\telerik.sitefinity.min.css" />
    <Content Include="Content\2011.2.712\telerik.sunset.min.css" />
    <Content Include="Content\2011.2.712\telerik.telerik.min.css" />
    <Content Include="Content\2011.2.712\telerik.transparent.min.css" />
    <Content Include="Content\2011.2.712\telerik.vista.min.css" />
    <Content Include="Content\2011.2.712\telerik.web20.min.css" />
    <Content Include="Content\2011.2.712\telerik.webblue.min.css" />
    <Content Include="Content\2011.2.712\telerik.windows7.min.css" />
    <Content Include="Content\2011.2.712\Telerik\editor.png" />
    <Content Include="Content\2011.2.712\Telerik\imagebrowser.png" />
    <Content Include="Content\2011.2.712\Telerik\loading.gif" />
    <Content Include="Content\2011.2.712\Telerik\slider-h.gif" />
    <Content Include="Content\2011.2.712\Telerik\slider-v.gif" />
    <Content Include="Content\2011.2.712\Telerik\sprite-vertical.png" />
    <Content Include="Content\2011.2.712\Telerik\sprite.png" />
    <Content Include="Content\2011.2.712\Telerik\treeview-line.png" />
    <Content Include="Content\2011.2.712\Telerik\treeview-nodes-rtl.png" />
    <Content Include="Content\2011.2.712\Telerik\treeview-nodes.png" />
    <Content Include="Content\2011.2.712\Transparent\active.png" />
    <Content Include="Content\2011.2.712\Transparent\editor.png" />
    <Content Include="Content\2011.2.712\Transparent\gradient.png" />
    <Content Include="Content\2011.2.712\Transparent\group.png" />
    <Content Include="Content\2011.2.712\Transparent\hover.png" />
    <Content Include="Content\2011.2.712\Transparent\imagebrowser.png" />
    <Content Include="Content\2011.2.712\Transparent\loading.gif" />
    <Content Include="Content\2011.2.712\Transparent\selected.png" />
    <Content Include="Content\2011.2.712\Transparent\slider-h.gif" />
    <Content Include="Content\2011.2.712\Transparent\slider-v.gif" />
    <Content Include="Content\2011.2.712\Transparent\sprite-vertical.png" />
    <Content Include="Content\2011.2.712\Transparent\sprite.png" />
    <Content Include="Content\2011.2.712\Transparent\toolbar.png" />
    <Content Include="Content\2011.2.712\Transparent\widget.png" />
    <Content Include="Content\2011.2.712\Vista\editor.png" />
    <Content Include="Content\2011.2.712\Vista\imagebrowser.png" />
    <Content Include="Content\2011.2.712\Vista\loading.gif" />
    <Content Include="Content\2011.2.712\Vista\slider-h.gif" />
    <Content Include="Content\2011.2.712\Vista\slider-v.gif" />
    <Content Include="Content\2011.2.712\Vista\sprite-vertical.png" />
    <Content Include="Content\2011.2.712\Vista\sprite.png" />
    <Content Include="Content\2011.2.712\Web20\editor.png" />
    <Content Include="Content\2011.2.712\Web20\imagebrowser.png" />
    <Content Include="Content\2011.2.712\Web20\loading.gif" />
    <Content Include="Content\2011.2.712\Web20\slider-h.gif" />
    <Content Include="Content\2011.2.712\Web20\slider-v.gif" />
    <Content Include="Content\2011.2.712\Web20\sprite-vertical.png" />
    <Content Include="Content\2011.2.712\Web20\sprite.png" />
    <Content Include="Content\2011.2.712\Web20\treeview-line.png" />
    <Content Include="Content\2011.2.712\Web20\treeview-nodes-rtl.png" />
    <Content Include="Content\2011.2.712\Web20\treeview-nodes.png" />
    <Content Include="Content\2011.2.712\WebBlue\editor.png" />
    <Content Include="Content\2011.2.712\WebBlue\imagebrowser.png" />
    <Content Include="Content\2011.2.712\WebBlue\loading.gif" />
    <Content Include="Content\2011.2.712\WebBlue\slider-h.gif" />
    <Content Include="Content\2011.2.712\WebBlue\slider-v.gif" />
    <Content Include="Content\2011.2.712\WebBlue\sprite-vertical.png" />
    <Content Include="Content\2011.2.712\WebBlue\sprite.png" />
    <Content Include="Content\2011.2.712\WebBlue\treeview-line.png" />
    <Content Include="Content\2011.2.712\WebBlue\treeview-nodes-rtl.png" />
    <Content Include="Content\2011.2.712\WebBlue\treeview-nodes.png" />
    <Content Include="Content\2011.2.712\Windows7\editor.png" />
    <Content Include="Content\2011.2.712\Windows7\imagebrowser.png" />
    <Content Include="Content\2011.2.712\Windows7\loading.gif" />
    <Content Include="Content\2011.2.712\Windows7\slider-h.gif" />
    <Content Include="Content\2011.2.712\Windows7\slider-v.gif" />
    <Content Include="Content\2011.2.712\Windows7\sprite-vertical.png" />
    <Content Include="Content\2011.2.712\Windows7\sprite.png" />
    <Content Include="Content\Slider.css" />
    <Content Include="Content\Grid.css" />
    <Content Include="Content\Images\close.png" />
    <Content Include="Content\Images\Downloading.png" />
    <Content Include="Content\Images\error.png" />
    <Content Include="Content\Images\Failed.png" />
    <Content Include="Content\Images\gritter.png" />
    <Content Include="Content\Images\Missing.png" />
    <Content Include="Content\Images\NotAired.png" />
    <Content Include="Content\Images\Ready.png" />
    <Content Include="Content\Images\Rename.png" />
    <Content Include="Content\Images\Search.png" />
    <Content Include="Content\Images\success.png" />
    <Content Include="Content\Images\Unpacking.png" />
    <Content Include="Content\jquery.gritter.css" />
    <Content Include="Content\Menu.css" />
    <Compile Include="..\NzbDrone.Common\Properties\SharedAssemblyInfo.cs">
      <Link>Properties\SharedAssemblyInfo.cs</Link>
    </Compile>
    <Compile Include="App_GlobalResources\EditorLocalization.bg-BG.designer.cs">
      <AutoGen>True</AutoGen>
      <DesignTime>True</DesignTime>
      <DependentUpon>EditorLocalization.bg-BG.resx</DependentUpon>
    </Compile>
    <Compile Include="App_GlobalResources\EditorLocalization.de-DE.designer.cs">
      <AutoGen>True</AutoGen>
      <DesignTime>True</DesignTime>
      <DependentUpon>EditorLocalization.de-DE.resx</DependentUpon>
    </Compile>
    <Compile Include="App_GlobalResources\EditorLocalization.designer.cs">
      <AutoGen>True</AutoGen>
      <DesignTime>True</DesignTime>
      <DependentUpon>EditorLocalization.resx</DependentUpon>
    </Compile>
    <Compile Include="App_GlobalResources\EditorLocalization.en-US.designer.cs">
      <AutoGen>True</AutoGen>
      <DesignTime>True</DesignTime>
      <DependentUpon>EditorLocalization.en-US.resx</DependentUpon>
    </Compile>
    <Compile Include="App_GlobalResources\EditorLocalization.fr-FR.designer.cs">
      <AutoGen>True</AutoGen>
      <DesignTime>True</DesignTime>
      <DependentUpon>EditorLocalization.fr-FR.resx</DependentUpon>
    </Compile>
    <Compile Include="App_GlobalResources\EditorLocalization.nl-NL.designer.cs">
      <AutoGen>True</AutoGen>
      <DesignTime>True</DesignTime>
      <DependentUpon>EditorLocalization.nl-NL.resx</DependentUpon>
    </Compile>
    <Compile Include="App_GlobalResources\EditorLocalization.pl-PL.designer.cs">
      <AutoGen>True</AutoGen>
      <DesignTime>True</DesignTime>
      <DependentUpon>EditorLocalization.pl-PL.resx</DependentUpon>
    </Compile>
    <Compile Include="App_GlobalResources\EditorLocalization.pt-BR.designer.cs">
      <AutoGen>True</AutoGen>
      <DesignTime>True</DesignTime>
      <DependentUpon>EditorLocalization.pt-BR.resx</DependentUpon>
    </Compile>
    <Compile Include="App_GlobalResources\EditorLocalization.ru-RU.designer.cs">
      <AutoGen>True</AutoGen>
      <DesignTime>True</DesignTime>
      <DependentUpon>EditorLocalization.ru-RU.resx</DependentUpon>
    </Compile>
    <Compile Include="App_GlobalResources\EditorLocalization.uk-UA.designer.cs">
      <AutoGen>True</AutoGen>
      <DesignTime>True</DesignTime>
      <DependentUpon>EditorLocalization.uk-UA.resx</DependentUpon>
    </Compile>
    <Compile Include="App_GlobalResources\GridLocalization.bg-BG.designer.cs">
      <AutoGen>True</AutoGen>
      <DesignTime>True</DesignTime>
      <DependentUpon>GridLocalization.bg-BG.resx</DependentUpon>
    </Compile>
    <Compile Include="App_GlobalResources\GridLocalization.de-DE.designer.cs">
      <AutoGen>True</AutoGen>
      <DesignTime>True</DesignTime>
      <DependentUpon>GridLocalization.de-DE.resx</DependentUpon>
    </Compile>
    <Compile Include="App_GlobalResources\GridLocalization.designer.cs">
      <AutoGen>True</AutoGen>
      <DesignTime>True</DesignTime>
      <DependentUpon>GridLocalization.resx</DependentUpon>
    </Compile>
    <Compile Include="App_GlobalResources\GridLocalization.en-US.designer.cs">
      <AutoGen>True</AutoGen>
      <DesignTime>True</DesignTime>
      <DependentUpon>GridLocalization.en-US.resx</DependentUpon>
    </Compile>
    <Compile Include="App_GlobalResources\GridLocalization.es-ES.designer.cs">
      <AutoGen>True</AutoGen>
      <DesignTime>True</DesignTime>
      <DependentUpon>GridLocalization.es-ES.resx</DependentUpon>
    </Compile>
    <Compile Include="App_GlobalResources\GridLocalization.fr-FR.designer.cs">
      <AutoGen>True</AutoGen>
      <DesignTime>True</DesignTime>
      <DependentUpon>GridLocalization.fr-FR.resx</DependentUpon>
    </Compile>
    <Compile Include="App_GlobalResources\GridLocalization.pl-PL.designer.cs">
      <AutoGen>True</AutoGen>
      <DesignTime>True</DesignTime>
      <DependentUpon>GridLocalization.pl-PL.resx</DependentUpon>
    </Compile>
    <Compile Include="App_GlobalResources\GridLocalization.pt-BR.designer.cs">
      <AutoGen>True</AutoGen>
      <DesignTime>True</DesignTime>
      <DependentUpon>GridLocalization.pt-BR.resx</DependentUpon>
    </Compile>
    <Compile Include="App_GlobalResources\GridLocalization.pt-PT.designer.cs">
      <AutoGen>True</AutoGen>
      <DesignTime>True</DesignTime>
      <DependentUpon>GridLocalization.pt-PT.resx</DependentUpon>
    </Compile>
    <Compile Include="App_GlobalResources\GridLocalization.ru-RU.designer.cs">
      <AutoGen>True</AutoGen>
      <DesignTime>True</DesignTime>
      <DependentUpon>GridLocalization.ru-RU.resx</DependentUpon>
    </Compile>
    <Compile Include="App_GlobalResources\GridLocalization.uk-UA.designer.cs">
      <AutoGen>True</AutoGen>
      <DesignTime>True</DesignTime>
      <DependentUpon>GridLocalization.uk-UA.resx</DependentUpon>
    </Compile>
    <Compile Include="App_GlobalResources\UploadLocalization.bg-BG.designer.cs">
      <AutoGen>True</AutoGen>
      <DesignTime>True</DesignTime>
      <DependentUpon>UploadLocalization.bg-BG.resx</DependentUpon>
    </Compile>
    <Compile Include="App_GlobalResources\UploadLocalization.en-US.designer.cs">
      <AutoGen>True</AutoGen>
      <DesignTime>True</DesignTime>
      <DependentUpon>UploadLocalization.en-US.resx</DependentUpon>
    </Compile>
    <Compile Include="App_GlobalResources\UploadLocalization.pl-PL.designer.cs">
      <AutoGen>True</AutoGen>
      <DesignTime>True</DesignTime>
      <DependentUpon>UploadLocalization.pl-PL.resx</DependentUpon>
    </Compile>
    <Compile Include="App_GlobalResources\UploadLocalization.ru-RU.designer.cs">
      <AutoGen>True</AutoGen>
      <DesignTime>True</DesignTime>
      <DependentUpon>UploadLocalization.ru-RU.resx</DependentUpon>
    </Compile>
    <Compile Include="Controllers\CommandController.cs" />
    <Compile Include="Controllers\DirectoryController.cs" />
    <Compile Include="Controllers\EpisodeController.cs" />
    <Compile Include="Controllers\HealthController.cs" />
    <Compile Include="Controllers\HistoryController.cs" />
    <Compile Include="Controllers\LogController.cs" />
    <Compile Include="Controllers\AddSeriesController.cs" />
    <Compile Include="Controllers\MisnamedController.cs" />
    <Compile Include="Controllers\MissingController.cs" />
    <Compile Include="Controllers\NotificationController.cs" />
    <Compile Include="Controllers\SeriesController.cs" />
    <Compile Include="Controllers\SettingsController.cs" />
    <Compile Include="Controllers\SharedController.cs" />
    <Compile Include="Controllers\StreamController.cs" />
    <Compile Include="Controllers\SystemController.cs" />
    <Compile Include="Controllers\UpcomingController.cs" />
    <Compile Include="Global.asax.cs">
      <DependentUpon>Global.asax</DependentUpon>
    </Compile>
    <Compile Include="Helpers\ValueExtension.cs" />
    <Compile Include="Helpers\DescriptionExtension.cs" />
    <Compile Include="Helpers\HtmlPrefixScopeExtensions.cs" />
    <Compile Include="Helpers\IsCurrentActionHelper.cs" />
    <Compile Include="Models\CodeFile1.cs" />
    <Compile Include="Models\ExistingSeriesModel.cs" />
    <Compile Include="Models\AddNewSeriesModel.cs" />
    <Compile Include="Models\JobQueueItemModel.cs" />
    <Compile Include="Models\NotificationResult.cs" />
    <Compile Include="Models\PendingProcessingModel.cs" />
    <Compile Include="Models\ProwlPrioritySelectListModel.cs" />
    <Compile Include="Models\QualityTypeModel.cs" />
    <Compile Include="Models\RootDirModel.cs" />
    <Compile Include="Models\SabnzbdSettingsModel.cs" />
    <Compile Include="Models\EpisodeSortingModel.cs" />
    <Compile Include="Models\HistoryModel.cs" />
    <Compile Include="Models\IndexerSettingsModel.cs" />
    <Compile Include="Models\MappingModel.cs" />
    <Compile Include="Models\EpisodeModel.cs" />
    <Compile Include="Models\MissingEpisodeModel.cs" />
    <Compile Include="Models\NotificationSettingsModel.cs" />
    <Compile Include="Models\QualityModel.cs" />
    <Compile Include="Models\SeasonEditModel.cs" />
    <Compile Include="Models\SeriesModel.cs" />
    <Compile Include="Models\SeriesSearchResultModel.cs" />
    <Compile Include="Models\SettingsModels.cs" />
    <Compile Include="Models\SystemSettingsModel.cs" />
    <Compile Include="Models\TvDbSearchResultModel.cs" />
    <Compile Include="Models\UpcomingEpisodeModel.cs" />
    <Compile Include="Properties\AssemblyInfo.cs" />
  </ItemGroup>
  <ItemGroup>
    <Content Include="Content\ActionButton.css" />
    <Content Include="Content\Blueprint\ie.css" />
    <Content Include="Content\Blueprint\screen.css" />
    <Content Include="Content\Blueprint\liquid.css" />
    <Content Include="Content\Images\ignored.png" />
    <Content Include="Content\Images\ignoredNeutral.png" />
    <Content Include="Content\Images\notIgnored.png" />
    <Content Include="Content\Images\x_16.png" />
    <Content Include="Content\jQueryUI\images\ui-bg_diagonals-thick_30_a32d00_40x40.png" />
    <Content Include="Content\jQueryUI\images\ui-bg_flat_0_065efe_40x100.png" />
    <Content Include="Content\jQueryUI\images\ui-bg_flat_0_aaaaaa_40x100.png" />
    <Content Include="Content\jQueryUI\images\ui-bg_flat_20_333333_40x100.png" />
    <Content Include="Content\jQueryUI\images\ui-bg_flat_20_ffffff_40x100.png" />
    <Content Include="Content\jQueryUI\images\ui-bg_flat_30_065efe_40x100.png" />
    <Content Include="Content\jQueryUI\images\ui-bg_flat_40_065efe_40x100.png" />
    <Content Include="Content\jQueryUI\images\ui-bg_white-lines_10_000000_40x100.png" />
    <Content Include="Content\jQueryUI\images\ui-icons_98d2fb_256x240.png" />
    <Content Include="Content\jQueryUI\images\ui-icons_9ccdfc_256x240.png" />
    <Content Include="Content\jQueryUI\images\ui-icons_ffffff_256x240.png" />
    <Content Include="Content\jQueryUI\jquery-ui-1.8.14.nzbdrone.css" />
    <Content Include="Content\QualitySettings.css" />
    <Content Include="Content\Overrides.css" />
    <Content Include="Content\Images\ajax-loader.gif" />
    <Content Include="Content\Images\arrow.png" />
    <Content Include="Content\Images\favicon.ico" />
    <Content Include="Content\Images\icon.jpg" />
    <Content Include="Content\Images\img01.jpg" />
    <Content Include="Content\Images\img02.jpg" />
    <Content Include="Content\Images\img03.jpg" />
    <Content Include="Content\Images\img07.jpg" />
    <Content Include="Content\Images\Indexers\Newzbin.png">
      <CopyToOutputDirectory>Always</CopyToOutputDirectory>
    </Content>
    <Content Include="Content\Images\Indexers\NzbMatrix.png">
      <CopyToOutputDirectory>Always</CopyToOutputDirectory>
    </Content>
    <Content Include="Content\Images\Indexers\Nzbs.org.png">
      <CopyToOutputDirectory>Always</CopyToOutputDirectory>
    </Content>
    <Content Include="Content\Images\Indexers\NzbsRus.png">
      <CopyToOutputDirectory>Always</CopyToOutputDirectory>
    </Content>
    <Content Include="Content\Images\Indexers\Unknown.png">
      <CopyToOutputDirectory>Always</CopyToOutputDirectory>
    </Content>
    <Content Include="Content\Images\Loading.gif" />
    <Content Include="Content\Images\Plus.png" />
    <Content Include="Content\Images\spin.gif" />
    <Content Include="Content\Images\ui-bg_diagonals-small_0_aaaaaa_40x40.png" />
    <Content Include="Content\Images\ui-bg_diagonals-thick_15_444444_40x40.png" />
    <Content Include="Content\Images\ui-bg_glass_100_f0f0f0_1x400.png" />
    <Content Include="Content\Images\ui-bg_glass_50_99c2ff_1x400.png" />
    <Content Include="Content\Images\ui-bg_glass_55_fbf5d0_1x400.png" />
    <Content Include="Content\Images\ui-bg_glass_80_e6e6e6_1x400.png" />
    <Content Include="Content\Images\ui-bg_glass_95_fef1ec_1x400.png" />
    <Content Include="Content\Images\ui-bg_highlight-hard_100_f9f9f9_1x100.png" />
    <Content Include="Content\Images\ui-bg_highlight-soft_100_e7eef3_1x100.png" />
    <Content Include="Content\Images\ui-icons_222222_256x240.png" />
    <Content Include="Content\Images\ui-icons_2694e8_256x240.png" />
    <Content Include="Content\Images\ui-icons_2e83ff_256x240.png" />
    <Content Include="Content\Images\ui-icons_72a7cf_256x240.png" />
    <Content Include="Content\Images\ui-icons_888888_256x240.png" />
    <Content Include="Content\Images\ui-icons_cd0a0a_256x240.png" />
    <Content Include="Content\Images\ui-icons_ffffff_256x240.png" />
    <Content Include="Content\Images\VideoFolder.png" />
    <Content Include="Content\Images\X.png" />
    <Content Include="Content\notibar.css" />
    <Content Include="Content\Settings.css" />
    <Content Include="Content\NzbDrone.css" />
    <Content Include="Content\Images\XbmcNotification.png" />
    <Content Include="Content\themes\base\images\ui-bg_flat_0_aaaaaa_40x100.png" />
    <Content Include="Content\themes\base\images\ui-bg_flat_75_ffffff_40x100.png" />
    <Content Include="Content\themes\base\images\ui-bg_glass_55_fbf9ee_1x400.png" />
    <Content Include="Content\themes\base\images\ui-bg_glass_65_ffffff_1x400.png" />
    <Content Include="Content\themes\base\images\ui-bg_glass_75_dadada_1x400.png" />
    <Content Include="Content\themes\base\images\ui-bg_glass_75_e6e6e6_1x400.png" />
    <Content Include="Content\themes\base\images\ui-bg_glass_95_fef1ec_1x400.png" />
    <Content Include="Content\themes\base\images\ui-bg_highlight-soft_75_cccccc_1x100.png" />
    <Content Include="Content\themes\base\images\ui-icons_222222_256x240.png" />
    <Content Include="Content\themes\base\images\ui-icons_2e83ff_256x240.png" />
    <Content Include="Content\themes\base\images\ui-icons_454545_256x240.png" />
    <Content Include="Content\themes\base\images\ui-icons_888888_256x240.png" />
    <Content Include="Content\themes\base\images\ui-icons_cd0a0a_256x240.png" />
    <Content Include="Content\themes\base\jquery-ui.css" />
    <Content Include="Content\themes\base\jquery.ui.accordion.css" />
    <Content Include="Content\themes\base\jquery.ui.all.css" />
    <Content Include="Content\themes\base\jquery.ui.autocomplete.css" />
    <Content Include="Content\themes\base\jquery.ui.base.css" />
    <Content Include="Content\themes\base\jquery.ui.button.css" />
    <Content Include="Content\themes\base\jquery.ui.core.css" />
    <Content Include="Content\themes\base\jquery.ui.datepicker.css" />
    <Content Include="Content\themes\base\jquery.ui.dialog.css" />
    <Content Include="Content\themes\base\jquery.ui.progressbar.css" />
    <Content Include="Content\themes\base\jquery.ui.resizable.css" />
    <Content Include="Content\themes\base\jquery.ui.selectable.css" />
    <Content Include="Content\themes\base\jquery.ui.slider.css" />
    <Content Include="Content\themes\base\jquery.ui.tabs.css" />
    <Content Include="Content\themes\base\jquery.ui.theme.css" />
    <Content Include="Content\themes\base\minified\images\ui-bg_flat_0_aaaaaa_40x100.png" />
    <Content Include="Content\themes\base\minified\images\ui-bg_flat_75_ffffff_40x100.png" />
    <Content Include="Content\themes\base\minified\images\ui-bg_glass_55_fbf9ee_1x400.png" />
    <Content Include="Content\themes\base\minified\images\ui-bg_glass_65_ffffff_1x400.png" />
    <Content Include="Content\themes\base\minified\images\ui-bg_glass_75_dadada_1x400.png" />
    <Content Include="Content\themes\base\minified\images\ui-bg_glass_75_e6e6e6_1x400.png" />
    <Content Include="Content\themes\base\minified\images\ui-bg_glass_95_fef1ec_1x400.png" />
    <Content Include="Content\themes\base\minified\images\ui-bg_highlight-soft_75_cccccc_1x100.png" />
    <Content Include="Content\themes\base\minified\images\ui-icons_222222_256x240.png" />
    <Content Include="Content\themes\base\minified\images\ui-icons_2e83ff_256x240.png" />
    <Content Include="Content\themes\base\minified\images\ui-icons_454545_256x240.png" />
    <Content Include="Content\themes\base\minified\images\ui-icons_888888_256x240.png" />
    <Content Include="Content\themes\base\minified\images\ui-icons_cd0a0a_256x240.png" />
    <Content Include="Content\themes\base\minified\jquery-ui.min.css" />
    <Content Include="Content\themes\base\minified\jquery.ui.accordion.min.css" />
    <Content Include="Content\themes\base\minified\jquery.ui.all.min.css" />
    <Content Include="Content\themes\base\minified\jquery.ui.autocomplete.min.css" />
    <Content Include="Content\themes\base\minified\jquery.ui.base.min.css" />
    <Content Include="Content\themes\base\minified\jquery.ui.button.min.css" />
    <Content Include="Content\themes\base\minified\jquery.ui.core.min.css" />
    <Content Include="Content\themes\base\minified\jquery.ui.datepicker.min.css" />
    <Content Include="Content\themes\base\minified\jquery.ui.dialog.min.css" />
    <Content Include="Content\themes\base\minified\jquery.ui.progressbar.min.css" />
    <Content Include="Content\themes\base\minified\jquery.ui.resizable.min.css" />
    <Content Include="Content\themes\base\minified\jquery.ui.selectable.min.css" />
    <Content Include="Content\themes\base\minified\jquery.ui.slider.min.css" />
    <Content Include="Content\themes\base\minified\jquery.ui.tabs.min.css" />
    <Content Include="Content\themes\base\minified\jquery.ui.theme.min.css" />
    <Content Include="favicon.ico" />
    <Content Include="Global.asax" />
    <Content Include="Scripts\2011.2.712\jquery-1.5.1.min.js" />
    <Content Include="Scripts\2011.2.712\jquery.validate.min.js" />
    <Content Include="Scripts\2011.2.712\telerik.autocomplete.min.js" />
    <Content Include="Scripts\2011.2.712\telerik.calendar.min.js" />
    <Content Include="Scripts\2011.2.712\telerik.chart.min.js" />
    <Content Include="Scripts\2011.2.712\telerik.combobox.min.js" />
    <Content Include="Scripts\2011.2.712\telerik.common.min.js" />
    <Content Include="Scripts\2011.2.712\telerik.datepicker.min.js" />
    <Content Include="Scripts\2011.2.712\telerik.datetimepicker.min.js" />
    <Content Include="Scripts\2011.2.712\telerik.draganddrop.min.js" />
    <Content Include="Scripts\2011.2.712\telerik.editor.min.js" />
    <Content Include="Scripts\2011.2.712\telerik.grid.editing.min.js" />
    <Content Include="Scripts\2011.2.712\telerik.grid.filtering.min.js" />
    <Content Include="Scripts\2011.2.712\telerik.grid.grouping.min.js" />
    <Content Include="Scripts\2011.2.712\telerik.grid.min.js" />
    <Content Include="Scripts\2011.2.712\telerik.grid.reordering.min.js" />
    <Content Include="Scripts\2011.2.712\telerik.grid.resizing.min.js" />
    <Content Include="Scripts\2011.2.712\telerik.imagebrowser.min.js" />
    <Content Include="Scripts\2011.2.712\telerik.list.min.js" />
    <Content Include="Scripts\2011.2.712\telerik.menu.min.js" />
    <Content Include="Scripts\2011.2.712\telerik.panelbar.min.js" />
    <Content Include="Scripts\2011.2.712\telerik.slider.min.js" />
    <Content Include="Scripts\2011.2.712\telerik.splitter.min.js" />
    <Content Include="Scripts\2011.2.712\telerik.tabstrip.min.js" />
    <Content Include="Scripts\2011.2.712\telerik.textbox.min.js" />
    <Content Include="Scripts\2011.2.712\telerik.timepicker.min.js" />
    <Content Include="Scripts\2011.2.712\telerik.treeview.min.js" />
    <Content Include="Scripts\2011.2.712\telerik.upload.min.js" />
    <Content Include="Scripts\2011.2.712\telerik.window.min.js" />
    <Content Include="Scripts\AutoComplete.js" />
    <Content Include="Scripts\addSeries.js" />
    <Content Include="Scripts\slider.js" />
    <Content Include="Scripts\Plugins\jquery-1.6.3-vsdoc.js" />
    <Content Include="Scripts\Plugins\jquery-1.6.3.js" />
    <Content Include="Scripts\Plugins\jquery-1.6.3.min.js" />
    <Content Include="Scripts\Plugins\jquery-ui-1.8.16.js" />
    <Content Include="Scripts\Plugins\jquery-ui-1.8.16.min.js" />
    <Content Include="Scripts\Plugins\jquery.gritter.js" />
    <Content Include="Scripts\Plugins\MicrosoftAjax.debug.js" />
    <Content Include="Scripts\Plugins\MicrosoftAjax.js" />
    <Content Include="Scripts\Plugins\MicrosoftMvcAjax.debug.js" />
    <Content Include="Scripts\Plugins\MicrosoftMvcAjax.js" />
    <Content Include="Scripts\seriesDetails.js" />
    <Content Include="Scripts\settingsForm.js" />
    <Content Include="Scripts\Plugins\doTimeout.js" />
    <Content Include="Scripts\episodeSearch.js" />
    <Content Include="Scripts\Plugins\jquery.form.js" />
    <Content Include="Scripts\Plugins\jquery-tgc-countdown-1.0.js" />
    <Content Include="Scripts\Plugins\jquery.watermark.min.js" />
    <Content Include="Scripts\Notification.js" />
    <Content Include="Views\AddSeries\Index.cshtml" />
    <Content Include="Views\AddSeries\AddNew.cshtml" />
    <Content Include="Web.config">
      <SubType>Designer</SubType>
    </Content>
    <Content Include="Web.Debug.config">
      <DependentUpon>Web.config</DependentUpon>
    </Content>
    <Content Include="Web.Release.config">
      <DependentUpon>Web.config</DependentUpon>
    </Content>
    <Content Include="Views\Web.config" />
    <Content Include="Views\Settings\Indexers.cshtml" />
    <Content Include="Views\System\Jobs.cshtml" />
    <Content Include="Views\Settings\Sabnzbd.cshtml" />
    <Content Include="Views\Settings\EpisodeSorting.cshtml" />
    <Content Include="Views\Settings\Notifications.cshtml" />
    <Content Include="Views\Settings\Quality.cshtml" />
    <Content Include="Views\AddSeries\RootDir.cshtml" />
    <Content Include="Views\Settings\SubMenu.cshtml" />
    <Content Include="Views\Shared\_Layout.cshtml" />
    <Content Include="Views\Shared\Footer.cshtml" />
    <Content Include="Views\_ViewStart.cshtml" />
    <Content Include="Views\History\Index.cshtml" />
    <Content Include="Views\Log\Index.cshtml" />
    <Content Include="Views\Upcoming\Index.cshtml" />
    <Content Include="Views\Series\Details.cshtml" />
    <Content Include="Views\Series\Index.cshtml" />
    <Content Include="Views\Shared\Error.cshtml" />
    <Content Include="Views\Settings\QualityProfileItem.cshtml" />
    <Content Include="Views\System\Indexers.cshtml" />
    <Content Include="Views\System\Config.cshtml" />
  </ItemGroup>
  <ItemGroup>
    <Folder Include="App_Data\" />
  </ItemGroup>
  <ItemGroup>
    <ProjectReference Include="..\NzbDrone.Common\NzbDrone.Common.csproj">
      <Project>{F2BE0FDF-6E47-4827-A420-DD4EF82407F8}</Project>
      <Name>NzbDrone.Common</Name>
    </ProjectReference>
    <ProjectReference Include="..\NzbDrone.Core\NzbDrone.Core.csproj">
      <Project>{FF5EE3B6-913B-47CE-9CEB-11C51B4E1205}</Project>
      <Name>NzbDrone.Core</Name>
    </ProjectReference>
  </ItemGroup>
  <ItemGroup>
    <Content Include="log.config">
      <SubType>Designer</SubType>
    </Content>
  </ItemGroup>
  <ItemGroup>
    <Content Include="packages.config" />
  </ItemGroup>
  <ItemGroup>
    <Content Include="Views\Missing\Index.cshtml" />
  </ItemGroup>
  <ItemGroup>
    <Content Include="Views\Series\EditorTemplates\SeriesModel.cshtml" />
  </ItemGroup>
  <ItemGroup>
    <Content Include="Views\AddSeries\ExistingSeries.cshtml" />
  </ItemGroup>
  <ItemGroup>
    <Content Include="Views\System\PendingProcessing.cshtml" />
  </ItemGroup>
  <ItemGroup>
    <Content Include="Views\AddSeries\RootList.cshtml" />
  </ItemGroup>
  <ItemGroup>
    <Content Include="Views\Settings\Test.cshtml" />
  </ItemGroup>
  <ItemGroup>
    <Content Include="Views\Misnamed\Index.cshtml" />
  </ItemGroup>
  <ItemGroup>
    <Content Include="Views\Log\SubMenu.cshtml" />
  </ItemGroup>
  <ItemGroup>
    <Content Include="Views\Log\All.cshtml" />
  </ItemGroup>
  <ItemGroup>
    <Content Include="App_GlobalResources\UploadLocalization.ru-RU.resx">
      <Generator>GlobalResourceProxyGenerator</Generator>
      <LastGenOutput>UploadLocalization.ru-RU.designer.cs</LastGenOutput>
    </Content>
  </ItemGroup>
  <ItemGroup>
    <Content Include="App_GlobalResources\UploadLocalization.pl-PL.resx">
      <Generator>GlobalResourceProxyGenerator</Generator>
      <LastGenOutput>UploadLocalization.pl-PL.designer.cs</LastGenOutput>
    </Content>
  </ItemGroup>
  <ItemGroup>
    <Content Include="App_GlobalResources\UploadLocalization.en-US.resx">
      <Generator>GlobalResourceProxyGenerator</Generator>
      <LastGenOutput>UploadLocalization.en-US.designer.cs</LastGenOutput>
    </Content>
  </ItemGroup>
  <ItemGroup>
    <Content Include="App_GlobalResources\UploadLocalization.bg-BG.resx">
      <Generator>GlobalResourceProxyGenerator</Generator>
      <LastGenOutput>UploadLocalization.bg-BG.designer.cs</LastGenOutput>
    </Content>
  </ItemGroup>
  <ItemGroup>
    <Content Include="App_GlobalResources\GridLocalization.uk-UA.resx">
      <Generator>GlobalResourceProxyGenerator</Generator>
      <LastGenOutput>GridLocalization.uk-UA.designer.cs</LastGenOutput>
    </Content>
  </ItemGroup>
  <ItemGroup>
    <Content Include="App_GlobalResources\GridLocalization.ru-RU.resx">
      <Generator>GlobalResourceProxyGenerator</Generator>
      <LastGenOutput>GridLocalization.ru-RU.designer.cs</LastGenOutput>
    </Content>
  </ItemGroup>
  <ItemGroup>
    <Content Include="App_GlobalResources\GridLocalization.resx">
      <Generator>GlobalResourceProxyGenerator</Generator>
      <LastGenOutput>GridLocalization.designer.cs</LastGenOutput>
    </Content>
  </ItemGroup>
  <ItemGroup>
    <Content Include="App_GlobalResources\GridLocalization.pt-PT.resx">
      <Generator>GlobalResourceProxyGenerator</Generator>
      <LastGenOutput>GridLocalization.pt-PT.designer.cs</LastGenOutput>
    </Content>
  </ItemGroup>
  <ItemGroup>
    <Content Include="App_GlobalResources\GridLocalization.pt-BR.resx">
      <Generator>GlobalResourceProxyGenerator</Generator>
      <LastGenOutput>GridLocalization.pt-BR.designer.cs</LastGenOutput>
    </Content>
  </ItemGroup>
  <ItemGroup>
    <Content Include="App_GlobalResources\GridLocalization.pl-PL.resx">
      <Generator>GlobalResourceProxyGenerator</Generator>
      <LastGenOutput>GridLocalization.pl-PL.designer.cs</LastGenOutput>
    </Content>
  </ItemGroup>
  <ItemGroup>
    <Content Include="App_GlobalResources\GridLocalization.fr-FR.resx">
      <Generator>GlobalResourceProxyGenerator</Generator>
      <LastGenOutput>GridLocalization.fr-FR.designer.cs</LastGenOutput>
    </Content>
  </ItemGroup>
  <ItemGroup>
    <Content Include="App_GlobalResources\GridLocalization.es-ES.resx">
      <Generator>GlobalResourceProxyGenerator</Generator>
      <LastGenOutput>GridLocalization.es-ES.designer.cs</LastGenOutput>
    </Content>
  </ItemGroup>
  <ItemGroup>
    <Content Include="App_GlobalResources\GridLocalization.en-US.resx">
      <Generator>GlobalResourceProxyGenerator</Generator>
      <LastGenOutput>GridLocalization.en-US.designer.cs</LastGenOutput>
    </Content>
  </ItemGroup>
  <ItemGroup>
    <Content Include="App_GlobalResources\GridLocalization.de-DE.resx">
      <Generator>GlobalResourceProxyGenerator</Generator>
      <LastGenOutput>GridLocalization.de-DE.designer.cs</LastGenOutput>
    </Content>
  </ItemGroup>
  <ItemGroup>
    <Content Include="App_GlobalResources\GridLocalization.bg-BG.resx">
      <Generator>GlobalResourceProxyGenerator</Generator>
      <LastGenOutput>GridLocalization.bg-BG.designer.cs</LastGenOutput>
    </Content>
  </ItemGroup>
  <ItemGroup>
    <Content Include="App_GlobalResources\EditorLocalization.uk-UA.resx">
      <Generator>GlobalResourceProxyGenerator</Generator>
      <LastGenOutput>EditorLocalization.uk-UA.designer.cs</LastGenOutput>
    </Content>
  </ItemGroup>
  <ItemGroup>
    <Content Include="App_GlobalResources\EditorLocalization.ru-RU.resx">
      <Generator>GlobalResourceProxyGenerator</Generator>
      <LastGenOutput>EditorLocalization.ru-RU.designer.cs</LastGenOutput>
    </Content>
  </ItemGroup>
  <ItemGroup>
    <Content Include="App_GlobalResources\EditorLocalization.resx">
      <Generator>GlobalResourceProxyGenerator</Generator>
      <LastGenOutput>EditorLocalization.designer.cs</LastGenOutput>
    </Content>
  </ItemGroup>
  <ItemGroup>
    <Content Include="App_GlobalResources\EditorLocalization.pt-BR.resx">
      <Generator>GlobalResourceProxyGenerator</Generator>
      <LastGenOutput>EditorLocalization.pt-BR.designer.cs</LastGenOutput>
    </Content>
  </ItemGroup>
  <ItemGroup>
    <Content Include="App_GlobalResources\EditorLocalization.pl-PL.resx">
      <Generator>GlobalResourceProxyGenerator</Generator>
      <LastGenOutput>EditorLocalization.pl-PL.designer.cs</LastGenOutput>
    </Content>
  </ItemGroup>
  <ItemGroup>
    <Content Include="App_GlobalResources\EditorLocalization.nl-NL.resx">
      <Generator>GlobalResourceProxyGenerator</Generator>
      <LastGenOutput>EditorLocalization.nl-NL.designer.cs</LastGenOutput>
    </Content>
  </ItemGroup>
  <ItemGroup>
    <Content Include="App_GlobalResources\EditorLocalization.fr-FR.resx">
      <Generator>GlobalResourceProxyGenerator</Generator>
      <LastGenOutput>EditorLocalization.fr-FR.designer.cs</LastGenOutput>
    </Content>
  </ItemGroup>
  <ItemGroup>
    <Content Include="App_GlobalResources\EditorLocalization.en-US.resx">
      <Generator>GlobalResourceProxyGenerator</Generator>
      <LastGenOutput>EditorLocalization.en-US.designer.cs</LastGenOutput>
    </Content>
  </ItemGroup>
  <ItemGroup>
    <Content Include="App_GlobalResources\EditorLocalization.de-DE.resx">
      <Generator>GlobalResourceProxyGenerator</Generator>
      <LastGenOutput>EditorLocalization.de-DE.designer.cs</LastGenOutput>
    </Content>
  </ItemGroup>
  <ItemGroup>
    <Content Include="App_GlobalResources\EditorLocalization.bg-BG.resx">
      <Generator>GlobalResourceProxyGenerator</Generator>
      <LastGenOutput>EditorLocalization.bg-BG.designer.cs</LastGenOutput>
    </Content>
  </ItemGroup>
  <ItemGroup>
    <Content Include="Views\Settings\System.cshtml" />
  </ItemGroup>
  <ItemGroup>
    <Content Include="Views\Shared\QuickAdd.cshtml" />
  </ItemGroup>
  <ItemGroup>
    <Content Include="Views\Shared\LocalSearch.cshtml" />
  </ItemGroup>
  <ItemGroup>
    <Content Include="Views\Settings\Xbmc.cshtml" />
  </ItemGroup>
  <ItemGroup>
    <Content Include="Views\Settings\Smtp.cshtml" />
  </ItemGroup>
  <ItemGroup>
    <Content Include="Views\Settings\Twitter.cshtml" />
  </ItemGroup>
<<<<<<< HEAD
  <ItemGroup>
    <Content Include="Views\Settings\Growl.cshtml" />
  </ItemGroup>
  <ItemGroup>
    <Content Include="Views\Settings\Prowl.cshtml" />
  </ItemGroup>
=======
>>>>>>> ca7deedf
  <Import Project="$(MSBuildBinPath)\Microsoft.CSharp.targets" />
  <Import Project="$(MSBuildExtensionsPath32)\Microsoft\VisualStudio\v10.0\WebApplications\Microsoft.WebApplication.targets" />
  <!-- To modify your build process, add your task inside one of the targets below and uncomment it. 
       Other similar extension points exist, see Microsoft.Common.targets.
  <Target Name="BeforeBuild">
  </Target> -->
  <Target Name="AfterBuild" Condition="'$(MvcBuildViews)'=='true'">
    <AspNetCompiler VirtualPath="temp" PhysicalPath="$(ProjectDir)" />
  </Target>
  <ProjectExtensions>
    <VisualStudio>
      <FlavorProperties GUID="{349c5851-65df-11da-9384-00065b846f21}">
        <WebProjectProperties>
          <SaveServerSettingsInUserFile>True</SaveServerSettingsInUserFile>
        </WebProjectProperties>
      </FlavorProperties>
    </VisualStudio>
  </ProjectExtensions>
  <PropertyGroup>
    <PreBuildEvent>
    </PreBuildEvent>
  </PropertyGroup>
  <PropertyGroup>
    <PostBuildEvent>
if not exist "$(TargetDir)x86" md "$(TargetDir)x86"
xcopy /s /y "$(SolutionDir)packages\SqlServerCompact.4.0.8482.1\NativeBinaries\x86\*.*" "$(TargetDir)x86"
if not exist "$(TargetDir)amd64" md "$(TargetDir)amd64"
xcopy /s /y "$(SolutionDir)packages\SqlServerCompact.4.0.8482.1\NativeBinaries\amd64\*.*" "$(TargetDir)amd64"</PostBuildEvent>
  </PropertyGroup>
</Project><|MERGE_RESOLUTION|>--- conflicted
+++ resolved
@@ -944,15 +944,12 @@
   <ItemGroup>
     <Content Include="Views\Settings\Twitter.cshtml" />
   </ItemGroup>
-<<<<<<< HEAD
   <ItemGroup>
     <Content Include="Views\Settings\Growl.cshtml" />
   </ItemGroup>
   <ItemGroup>
     <Content Include="Views\Settings\Prowl.cshtml" />
   </ItemGroup>
-=======
->>>>>>> ca7deedf
   <Import Project="$(MSBuildBinPath)\Microsoft.CSharp.targets" />
   <Import Project="$(MSBuildExtensionsPath32)\Microsoft\VisualStudio\v10.0\WebApplications\Microsoft.WebApplication.targets" />
   <!-- To modify your build process, add your task inside one of the targets below and uncomment it. 
